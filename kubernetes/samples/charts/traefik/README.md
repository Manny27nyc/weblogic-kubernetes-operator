# Install and configure Traefik
## Install the Traefik operator with a Helm chart
The Traefik Helm chart is located in the official Helm project charts directory at https://github.com/helm/charts/tree/master/stable/traefik.
The chart is in the default repository for Helm at https://kubernetes-charts.storage.googleapis.com/ and is installed by default.

To install the Traefik operator in the `traefik` namespace with default settings:
```
helm install --name traefik-operator --namespace traefik stable/traefik
```
Or, with a given `values.yaml`:
```
helm install --name traefik-operator --namespace traefik --values values.yaml stable/traefik
```
With the dashboard enabled, you can access the Traefik dashboard with the URL `http://${HOSTNAME}:30305` with the HTTP host `traefik.example.com`.
```
curl -H 'host: traefik.example.com' http://${HOSTNAME}:30305/
```

## Optionally download the Traefik Helm chart
If you want, you can download the Traefik Helm chart and untar it into a local folder:
```
$ helm fetch  stable/traefik --untar
```

## Configure Traefik as a load balancer for WLS domains
In this section we'll demonstrate how to use Traefik to handle traffic to backend WLS domains.

### 1. Install WLS domains
Now we need to prepare some domains for Traefik load balancing.

Create two WLS domains:
- One domain with name `domain1` under namespace `default`.
- One domain with name `domain2` under namespace `test1`.
- Each domain has a web application installed with the URL context `testwebapp`.

### 2. Install Ingress
<<<<<<< HEAD
#### Host-routing Ingress samples
=======
#### Install a host-routing Ingress
>>>>>>> a301167e
```
$ kubectl create -f samples/host-routing.yaml
```
Now you can send requests to different WLS domains with the unique entry point of Traefik with different hostnames.
```
$ curl --silent -H 'host: domain1.org' http://${HOSTNAME}:30305/testwebapp/
$ curl --silent -H 'host: domain2.org' http://${HOSTNAME}:30305/testwebapp/
```
<<<<<<< HEAD
#### Path-routing Ingress samples
=======
#### Install a path-routing Ingress
>>>>>>> a301167e
```
$ kubectl create -f samples/path-routing.yaml
```
Now you can send requests to different WLS domains with the unique entry point of Traefik with different paths.
```
$ curl --silent http://${HOSTNAME}:30305/domain1/
$ curl --silent http://${HOSTNAME}:30305/domain2/
```
#### TLS-enabled Ingress samples
This sample is to demostrate accessing the two WLS domains via https endpoint, each domain with different TLS certificate.

First you need to create two secrets with TLS certificates, one with the common name "domain1.org", the other with the common name "domain2.org". We use `openssl` to generate self-signed certificates for demostration purpose.
```
# create a TLS secret for domain1
$ openssl req -x509 -nodes -days 365 -newkey rsa:2048 -keyout /tmp/tls1.key -out /tmp/tls1.crt -subj "/CN=domain1.org"
$ kubectl create secret tls domain1-tls-cert --key /tmp/tls1.key --cert /tmp/tls1.crt

# create a TLS secret for domain2
$ openssl req -x509 -nodes -days 365 -newkey rsa:2048 -keyout /tmp/tls2.key -out /tmp/tls2.crt -subj "/CN=domain2.org"
$ kubectl create secret tls domain2-tls-cert --key /tmp/tls2.key --cert /tmp/tls2.crt
```
Then deploy the TLS Ingress.
```
$ kubectl create -f samples/tls.yaml
```
Now you can access the two WLS domains with different hostname via https endpoint.
```
$ curl -k -H 'host: domain1.org' https://${HOSTNAME}:30443/testwebapp/
$ curl -k -H 'host: domain2.org' https://${HOSTNAME}:30443/testwebapp/
```

## Uninstall the Traefik operator
After removing all the Ingress resources, uninstall the Traefik operator:
```
helm delete --purge traefik-operator
```
## Install and uninstall the Traefik operator with setup.sh
Alternatively, you can run the helper script `setup.sh` under the `kubernetes/samples/charts/util` folder to install and uninstall Traefik.

To install Traefik:
```
$ ./setup.sh create traefik
```
To uninstall Traefik:
```
$ ./setup.sh delete traefik
```<|MERGE_RESOLUTION|>--- conflicted
+++ resolved
@@ -34,11 +34,7 @@
 - Each domain has a web application installed with the URL context `testwebapp`.
 
 ### 2. Install Ingress
-<<<<<<< HEAD
-#### Host-routing Ingress samples
-=======
 #### Install a host-routing Ingress
->>>>>>> a301167e
 ```
 $ kubectl create -f samples/host-routing.yaml
 ```
@@ -47,11 +43,7 @@
 $ curl --silent -H 'host: domain1.org' http://${HOSTNAME}:30305/testwebapp/
 $ curl --silent -H 'host: domain2.org' http://${HOSTNAME}:30305/testwebapp/
 ```
-<<<<<<< HEAD
-#### Path-routing Ingress samples
-=======
 #### Install a path-routing Ingress
->>>>>>> a301167e
 ```
 $ kubectl create -f samples/path-routing.yaml
 ```
