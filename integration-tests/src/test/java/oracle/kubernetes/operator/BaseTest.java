--- conflicted
+++ resolved
@@ -828,17 +828,6 @@
 
     // create scripts dir under domain pv
     TestUtils.createDirUnderDomainPV(scriptsDir);
-<<<<<<< HEAD
-    // workaround for the issue with not allowing .. in the host-path in krun.sh
-    Files.copy(Paths.get(getProjectRoot() + "/src/scripts/scaling/scalingAction.sh"),
-        Paths.get(getResultDir() + "/scalingAction.sh"), StandardCopyOption.REPLACE_EXISTING);
-    // copy script to pod
-    String cpUsingKrunCmd = getProjectRoot() + "/src/integration-tests/bash/krun.sh -m "
-        + getResultDir() + ":/tmpdir -m " + pvDir
-        + ":/pvdir -n " + domainNS + " -c 'cp -f /tmpdir/scalingAction.sh /pvdir/domains/"
-        + domainUid + "/bin/scripts' ";
-    TestUtils.exec(cpUsingKrunCmd, true);
-=======
     if (OPENSHIFT) {
       Files.copy(Paths.get(getProjectRoot() + "/src/scripts/scaling/scalingAction.sh"),
           Paths.get(scriptsDir + "/scalingAction.sh"), StandardCopyOption.REPLACE_EXISTING);
@@ -853,7 +842,6 @@
           + domainNS;
       TestUtils.exec(cpUsingKrunCmd, true);
     }
->>>>>>> e16f5b06
   }
 
   private void callWebAppAndVerifyScaling(Domain domain, int replicas) throws Exception {
