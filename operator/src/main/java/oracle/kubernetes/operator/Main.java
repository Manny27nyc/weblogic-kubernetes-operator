// Copyright 2017, 2018, Oracle Corporation and/or its affiliates.  All rights reserved.
// Licensed under the Universal Permissive License v 1.0 as shown at
// http://oss.oracle.com/licenses/upl.

package oracle.kubernetes.operator;

import io.kubernetes.client.JSON;
import io.kubernetes.client.models.V1EventList;
import io.kubernetes.client.models.V1Pod;
import io.kubernetes.client.models.V1PodList;
import io.kubernetes.client.models.V1Service;
import io.kubernetes.client.models.V1ServiceList;
import io.kubernetes.client.models.V1beta1Ingress;
import io.kubernetes.client.models.V1beta1IngressList;
import java.io.IOException;
import java.io.InputStream;
import java.util.ArrayList;
import java.util.Collection;
import java.util.HashSet;
import java.util.Iterator;
import java.util.Map;
import java.util.Properties;
import java.util.Set;
import java.util.StringTokenizer;
import java.util.TreeSet;
import java.util.concurrent.ConcurrentHashMap;
import java.util.concurrent.ScheduledExecutorService;
import java.util.concurrent.ThreadFactory;
import java.util.concurrent.TimeUnit;
import java.util.concurrent.atomic.AtomicBoolean;
import oracle.kubernetes.operator.calls.CallResponse;
import oracle.kubernetes.operator.helpers.CRDHelper;
import oracle.kubernetes.operator.helpers.CallBuilder;
import oracle.kubernetes.operator.helpers.CallBuilderFactory;
import oracle.kubernetes.operator.helpers.ConfigMapHelper;
import oracle.kubernetes.operator.helpers.DomainPresenceInfo;
import oracle.kubernetes.operator.helpers.DomainPresenceInfoManager;
import oracle.kubernetes.operator.helpers.HealthCheckHelper;
import oracle.kubernetes.operator.helpers.HealthCheckHelper.KubernetesVersion;
<<<<<<< HEAD
import oracle.kubernetes.operator.helpers.JobHelper;
import oracle.kubernetes.operator.helpers.PodHelper;
=======
>>>>>>> 13878522
import oracle.kubernetes.operator.helpers.ResponseStep;
import oracle.kubernetes.operator.helpers.ServerKubernetesObjects;
import oracle.kubernetes.operator.helpers.ServerKubernetesObjectsManager;
import oracle.kubernetes.operator.logging.LoggingFacade;
import oracle.kubernetes.operator.logging.LoggingFactory;
import oracle.kubernetes.operator.logging.MessageKeys;
import oracle.kubernetes.operator.rest.RestConfigImpl;
import oracle.kubernetes.operator.rest.RestServer;
import oracle.kubernetes.operator.steps.ConfigMapAfterStep;
<<<<<<< HEAD
import oracle.kubernetes.operator.steps.DeleteDomainStep;
import oracle.kubernetes.operator.steps.DomainPresenceStep;
import oracle.kubernetes.operator.steps.ExternalAdminChannelsStep;
import oracle.kubernetes.operator.steps.ListPersistentVolumeClaimStep;
import oracle.kubernetes.operator.steps.ManagedServersUpStep;
import oracle.kubernetes.operator.steps.WatchPodReadyAdminStep;
=======
>>>>>>> 13878522
import oracle.kubernetes.operator.work.Component;
import oracle.kubernetes.operator.work.Container;
import oracle.kubernetes.operator.work.Engine;
import oracle.kubernetes.operator.work.Fiber.CompletionCallback;
import oracle.kubernetes.operator.work.NextAction;
import oracle.kubernetes.operator.work.Packet;
import oracle.kubernetes.operator.work.Step;
import oracle.kubernetes.operator.work.ThreadFactorySingleton;
import oracle.kubernetes.weblogic.domain.v2.Domain;
import oracle.kubernetes.weblogic.domain.v2.DomainList;

/** A Kubernetes Operator for WebLogic. */
public class Main {

  private static ThreadFactory getThreadFactory() {
    return ThreadFactorySingleton.getInstance();
  }

  private static final LoggingFacade LOGGER = LoggingFactory.getLogger("Operator", "Operator");

  static final TuningParameters tuningAndConfig;

  static {
    try {
      TuningParameters.initializeInstance(getThreadFactory(), "/operator/config");
      tuningAndConfig = TuningParameters.getInstance();
    } catch (IOException e) {
      LOGGER.warning(MessageKeys.EXCEPTION, e);
      throw new RuntimeException(e);
    }
  }

  private static final CallBuilderFactory callBuilderFactory = new CallBuilderFactory();

  private static final Container container = new Container();
  private static final ScheduledExecutorService wrappedExecutorService =
      Engine.wrappedExecutorService("operator", container);

  static {
    container
        .getComponents()
        .put(
            ProcessingConstants.MAIN_COMPONENT_NAME,
            Component.createFor(
                ScheduledExecutorService.class,
                wrappedExecutorService,
                TuningParameters.class,
                tuningAndConfig,
                ThreadFactory.class,
                getThreadFactory(),
                callBuilderFactory));
  }

  static final Engine engine = new Engine(wrappedExecutorService);

  static final Map<String, AtomicBoolean> isNamespaceStopping = new ConcurrentHashMap<>();

  private static final Map<String, ConfigMapWatcher> configMapWatchers = new ConcurrentHashMap<>();
  private static final Map<String, DomainWatcher> domainWatchers = new ConcurrentHashMap<>();
  private static final Map<String, EventWatcher> eventWatchers = new ConcurrentHashMap<>();
  private static final Map<String, ServiceWatcher> serviceWatchers = new ConcurrentHashMap<>();
  private static final Map<String, IngressWatcher> ingressWatchers = new ConcurrentHashMap<>();

  static final Map<String, PodWatcher> podWatchers = new ConcurrentHashMap<>();

  private static final String operatorNamespace = getOperatorNamespace();

  private static String principal;
  private static RestServer restServer = null;
  private static Thread livenessThread = null;
  private static KubernetesVersion version = null;

  static final String READINESS_PROBE_FAILURE_EVENT_FILTER =
      "reason=Unhealthy,type=Warning,involvedObject.fieldPath=spec.containers{weblogic-server}";

  static Map<String, DomainPresenceInfo> getDomainPresenceInfos() {
    return DomainPresenceInfoManager.getDomainPresenceInfos();
  }

  static ServerKubernetesObjects getKubernetesObjects(String serverLegalName) {
    return ServerKubernetesObjectsManager.lookup(serverLegalName);
  }

  /**
   * Entry point
   *
   * @param args none, ignored
   */
  public static void main(String[] args) {
    try (final InputStream stream = Main.class.getResourceAsStream("/version.properties")) {
      Properties buildProps = new Properties();
      buildProps.load(stream);

      String operatorVersion = buildProps.getProperty("git.build.version");
      String operatorImpl =
          buildProps.getProperty("git.branch")
              + "."
              + buildProps.getProperty("git.commit.id.abbrev");
      String operatorBuildTime = buildProps.getProperty("git.build.time");

      // print startup log message
      LOGGER.info(MessageKeys.OPERATOR_STARTED, operatorVersion, operatorImpl, operatorBuildTime);
    } catch (IOException e) {
      LOGGER.warning(MessageKeys.EXCEPTION, e);
    }

    // start liveness thread
    startLivenessThread();

    try {
      engine.getExecutor().execute(Main::begin);

      // now we just wait until the pod is terminated
      waitForDeath();

      // stop the REST server
      stopRestServer();
    } finally {
      LOGGER.info(MessageKeys.OPERATOR_SHUTTING_DOWN);
    }
  }

  private static void begin() {
    String serviceAccountName = tuningAndConfig.get("serviceaccount");
    if (serviceAccountName == null) {
      serviceAccountName = "default";
    }
    principal = "system:serviceaccount:" + operatorNamespace + ":" + serviceAccountName;

    LOGGER.info(MessageKeys.OP_CONFIG_NAMESPACE, operatorNamespace);

    Collection<String> targetNamespaces = getTargetNamespaces();
    StringBuilder tns = new StringBuilder();
    Iterator<String> it = targetNamespaces.iterator();
    while (it.hasNext()) {
      tns.append(it.next());
      if (it.hasNext()) {
        tns.append(", ");
      }
    }
    LOGGER.info(MessageKeys.OP_CONFIG_TARGET_NAMESPACES, tns.toString());
    LOGGER.info(MessageKeys.OP_CONFIG_SERVICE_ACCOUNT, serviceAccountName);

    try {
      // Initialize logging factory with JSON serializer for later logging
      // that includes k8s objects
      LoggingFactory.setJSON(new JSON());

      version = HealthCheckHelper.performK8sVersionCheck();

      runSteps(
          CRDHelper.createDomainCRDStep(new StartNamespacesStep(targetNamespaces)),
          Main::completeBegin);
    } catch (Throwable e) {
      LOGGER.warning(MessageKeys.EXCEPTION, e);
    }
  }

  private static void completeBegin() {
    DomainProcessor.deleteStrandedResources();

    try {
      // start the REST server
      startRestServer(principal, isNamespaceStopping.keySet());

      // start periodic retry and recheck
      int recheckInterval = tuningAndConfig.getMainTuning().domainPresenceRecheckIntervalSeconds;
      engine
          .getExecutor()
          .scheduleWithFixedDelay(
              recheckDomains(), recheckInterval, recheckInterval, TimeUnit.SECONDS);

    } catch (Throwable e) {
      LOGGER.warning(MessageKeys.EXCEPTION, e);
    }
  }

  static KubernetesVersion getVersion() {
    return version;
  }

  static String getPrincipal() {
    return principal;
  }

  private static class StartNamespacesStep extends Step {
    private final Collection<String> targetNamespaces;

    public StartNamespacesStep(Collection<String> targetNamespaces) {
      this.targetNamespaces = targetNamespaces;
    }

    @Override
    public NextAction apply(Packet packet) {
      // check for any existing resources and add the watches on them
      // this would happen when the Domain was running BEFORE the Operator starts up
      Collection<StepAndPacket> startDetails = new ArrayList<>();
      for (String ns : targetNamespaces) {
        startDetails.add(
            new StepAndPacket(
                Step.chain(
                    new StartNamespaceBeforeStep(ns), readExistingResources(operatorNamespace, ns)),
                packet.clone()));
      }
      return doForkJoin(getNext(), packet, startDetails);
    }
  }

  private static class StartNamespaceBeforeStep extends Step {
    private final String ns;

    StartNamespaceBeforeStep(String ns) {
      this.ns = ns;
    }

    @Override
    public NextAction apply(Packet packet) {
      if (isNamespaceStopping.putIfAbsent(ns, new AtomicBoolean(false)) == null) {
        try {
          HealthCheckHelper.performSecurityChecks(version, operatorNamespace, ns);
        } catch (Throwable e) {
          LOGGER.warning(MessageKeys.EXCEPTION, e);
        }

        return doNext(packet);
      }
      return doEnd(packet);
    }
  }

  private static void stopNamespaces(Collection<String> namespacesToStop) {
    for (String ns : namespacesToStop) {
      AtomicBoolean stopping = isNamespaceStopping.remove(ns);
      if (stopping != null) {
        stopping.set(true);
      }
    }
  }

  private static final AtomicBoolean UNINITIALIZED_NS_STOPPING = new AtomicBoolean(true);

  static AtomicBoolean isNamespaceStopping(String ns) {
    return isNamespaceStopping.getOrDefault(ns, UNINITIALIZED_NS_STOPPING);
  }

  static void runSteps(Step firstStep) {
    runSteps(firstStep, null);
  }

  static void runSteps(Step firstStep, Runnable completionAction) {
    engine.createFiber().start(firstStep, new Packet(), andThenDo(completionAction));
  }

  private static NullCompletionCallback andThenDo(Runnable completionAction) {
    return new NullCompletionCallback(completionAction);
  }

  private static Runnable recheckDomains() {
    return () -> {
      Collection<String> targetNamespaces = getTargetNamespaces();

      // Check for removed namespaces
      Set<String> namespacesToStop = new TreeSet<>(isNamespaceStopping.keySet());
      namespacesToStop.removeAll(targetNamespaces);
      stopNamespaces(namespacesToStop);

      runSteps(new StartNamespacesStep(targetNamespaces), DomainProcessor::deleteStrandedResources);
    };
  }

  static Step readExistingResources(String operatorNamespace, String ns) {
    return Step.chain(
        ConfigMapHelper.createScriptConfigMapStep(operatorNamespace, ns),
        createConfigMapStep(ns),
        readExistingPods(ns),
        readExistingEvents(ns),
        readExistingServices(ns),
        readExistingIngresses(ns),
        readExistingDomains(ns));
  }

  private static Step readExistingDomains(String ns) {
    LOGGER.info(MessageKeys.LISTING_DOMAINS);
    return callBuilderFactory.create().listDomainAsync(ns, new DomainListStep(ns));
  }

  private static Step readExistingIngresses(String ns) {
    return new CallBuilder()
        .withLabelSelectors(LabelConstants.DOMAINUID_LABEL, LabelConstants.CREATEDBYOPERATOR_LABEL)
        .listIngressAsync(ns, new IngressListStep(ns));
  }

  private static Step readExistingServices(String ns) {
    return new CallBuilder()
        .withLabelSelectors(LabelConstants.DOMAINUID_LABEL, LabelConstants.CREATEDBYOPERATOR_LABEL)
        .listServiceAsync(ns, new ServiceListStep(ns));
  }

  private static Step readExistingEvents(String ns) {
    return new CallBuilder()
        .withFieldSelector(Main.READINESS_PROBE_FAILURE_EVENT_FILTER)
        .listEventAsync(ns, new EventListStep(ns));
  }

  private static Step readExistingPods(String ns) {
    return new CallBuilder()
        .withLabelSelectors(LabelConstants.DOMAINUID_LABEL, LabelConstants.CREATEDBYOPERATOR_LABEL)
        .listPodAsync(ns, new PodListStep(ns));
  }

  private static ConfigMapAfterStep createConfigMapStep(String ns) {
    return new ConfigMapAfterStep(
        ns, configMapWatchers, isNamespaceStopping(ns), DomainProcessor::dispatchConfigMapWatch);
  }

  // -----------------------------------------------------------------------------
  //
  // Below this point are methods that are called primarily from watch handlers,
  // after watch events are received.
  //
  // -----------------------------------------------------------------------------

  /**
<<<<<<< HEAD
   * Restarts the admin server, if already running
   *
   * @param principal Service principal
   * @param domainUID Domain UID
   */
  public static void doRestartAdmin(String principal, String domainUID) {
    DomainPresenceInfo info = DomainPresenceInfoManager.lookup(domainUID);
    if (info != null) {
      Domain dom = info.getDomain();
      if (dom != null) {
        doCheckAndCreateDomainPresence(dom, false, true, null, null, false);
      }
    }
  }

  /**
   * Restarts the listed servers, if already running. Singleton servers will be immediately
   * restarted. Clustered servers will be rolled so that the cluster maintains minimal availability,
   * if possible.
   *
   * @param principal Service principal
   * @param domainUID Domain UID
   * @param servers Servers to roll
   */
  public static void doRollingRestartServers(
      String principal, String domainUID, List<String> servers) {
    DomainPresenceInfo info = DomainPresenceInfoManager.lookup(domainUID);
    if (info != null) {
      Domain dom = info.getDomain();
      if (dom != null) {
        doCheckAndCreateDomainPresence(dom, false, false, servers, null, false);
      }
    }
  }

  /**
   * Restarts the listed clusters, if member servers are running. Member servers will be restarted
   * in a rolling fashion in order to maintain minimal availability, if possible.
   *
   * @param principal Service principal
   * @param domainUID Domain UID
   * @param clusters Clusters to roll
   */
  public static void doRollingRestartClusters(
      String principal, String domainUID, List<String> clusters) {
    DomainPresenceInfo info = DomainPresenceInfoManager.lookup(domainUID);
    if (info != null) {
      Domain dom = info.getDomain();
      if (dom != null) {
        doCheckAndCreateDomainPresence(dom, false, false, null, clusters, false);
      }
    }
  }

  private static void scheduleDomainStatusUpdating(DomainPresenceInfo info) {
    AtomicInteger unchangedCount = new AtomicInteger(0);
    AtomicReference<ScheduledFuture<?>> statusUpdater = info.getStatusUpdater();
    Runnable command =
        new Runnable() {
          public void run() {
            try {
              Runnable r = this; // resolve visibility
              Packet packet = new Packet();
              packet
                  .getComponents()
                  .put(
                      ProcessingConstants.DOMAIN_COMPONENT_NAME,
                      Component.createFor(info, version));
              MainTuning main = tuningAndConfig.getMainTuning();
              Step strategy =
                  DomainStatusUpdater.createStatusStep(main.statusUpdateTimeoutSeconds, null);
              engine
                  .createFiber()
                  .start(
                      strategy,
                      packet,
                      new CompletionCallback() {
                        @Override
                        public void onCompletion(Packet packet) {
                          Boolean isStatusUnchanged =
                              (Boolean) packet.get(ProcessingConstants.STATUS_UNCHANGED);
                          ScheduledFuture<?> existing = null;
                          if (Boolean.TRUE.equals(isStatusUnchanged)) {
                            if (unchangedCount.incrementAndGet()
                                == main.unchangedCountToDelayStatusRecheck) {
                              // slow down retries because of sufficient unchanged statuses
                              existing =
                                  statusUpdater.getAndSet(
                                      engine
                                          .getExecutor()
                                          .scheduleWithFixedDelay(
                                              r,
                                              main.eventualLongDelay,
                                              main.eventualLongDelay,
                                              TimeUnit.SECONDS));
                            }
                          } else {
                            // reset to trying after shorter delay because of changed status
                            unchangedCount.set(0);
                            existing =
                                statusUpdater.getAndSet(
                                    engine
                                        .getExecutor()
                                        .scheduleWithFixedDelay(
                                            r,
                                            main.initialShortDelay,
                                            main.initialShortDelay,
                                            TimeUnit.SECONDS));
                            if (existing != null) {
                              existing.cancel(false);
                            }
                          }
                          if (existing != null) {
                            existing.cancel(false);
                          }
                        }

                        @Override
                        public void onThrowable(Packet packet, Throwable throwable) {
                          LOGGER.severe(MessageKeys.EXCEPTION, throwable);
                          // retry to trying after shorter delay because of exception
                          unchangedCount.set(0);
                          ScheduledFuture<?> existing =
                              statusUpdater.getAndSet(
                                  engine
                                      .getExecutor()
                                      .scheduleWithFixedDelay(
                                          r,
                                          main.initialShortDelay,
                                          main.initialShortDelay,
                                          TimeUnit.SECONDS));
                          if (existing != null) {
                            existing.cancel(false);
                          }
                        }
                      });
            } catch (Throwable t) {
              LOGGER.severe(MessageKeys.EXCEPTION, t);
            }
          }
        };

    MainTuning main = tuningAndConfig.getMainTuning();
    ScheduledFuture<?> existing =
        statusUpdater.getAndSet(
            engine
                .getExecutor()
                .scheduleWithFixedDelay(
                    command, main.initialShortDelay, main.initialShortDelay, TimeUnit.SECONDS));

    if (existing != null) {
      existing.cancel(false);
    }
  }

  private static void doCheckAndCreateDomainPresence(Domain dom, boolean isWillInterrupt) {
    doCheckAndCreateDomainPresence(dom, false, false, null, null, isWillInterrupt);
  }

  private static void doCheckAndCreateDomainPresence(
      Domain dom,
      boolean explicitRecheck,
      boolean explicitRestartAdmin,
      List<String> explicitRestartServers,
      List<String> explicitRestartClusters,
      boolean isWillInterrupt) {
    LOGGER.entering();

    boolean hasExplicitRestarts =
        explicitRestartAdmin || explicitRestartServers != null || explicitRestartClusters != null;

    DomainSpec spec = dom.getSpec();
    DomainPresenceControl.normalizeDomainSpec(spec);
    String domainUID = spec.getDomainUID();

    boolean existingDomain = DomainPresenceInfoManager.lookup(domainUID) != null;
    DomainPresenceInfo info = DomainPresenceInfoManager.getOrCreate(dom);
    // Has the spec actually changed? We will get watch events for status updates
    Domain current = info.getDomain();
    if (existingDomain && current != null) {
      if (isOlderResourceVersion(current, dom)
          || (!explicitRecheck && !hasExplicitRestarts && spec.equals(current.getSpec()))) {
        // nothing in the spec has changed or we received an outdated watch event
        LOGGER.fine(MessageKeys.NOT_STARTING_DOMAINUID_THREAD, domainUID);
        return;
      }
    }
    info.setDomain(dom);

    if (explicitRestartAdmin) {
      LOGGER.info(MessageKeys.RESTART_ADMIN_STARTING, domainUID);
      info.getExplicitRestartAdmin().set(true);
    }
    if (explicitRestartServers != null) {
      LOGGER.info(MessageKeys.RESTART_SERVERS_STARTING, domainUID, explicitRestartServers);
      info.getExplicitRestartServers().addAll(explicitRestartServers);
    }
    if (explicitRestartClusters != null) {
      LOGGER.info(MessageKeys.ROLLING_CLUSTERS_STARTING, domainUID, explicitRestartClusters);
      info.getExplicitRestartClusters().addAll(explicitRestartClusters);
    }

    checkAndCreateDomainPresence(info, isWillInterrupt);
  }

  private static void checkAndCreateDomainPresence(
      DomainPresenceInfo info, boolean isWillInterrupt) {
    Domain dom = info.getDomain();
    DomainSpec spec = dom.getSpec();
    String domainUID = spec.getDomainUID();

    String ns = dom.getMetadata().getNamespace();
    if (!isNamespaceStopping(ns).get()) {
      LOGGER.info(MessageKeys.PROCESSING_DOMAIN, domainUID);
      Step.StepAndPacket plan = createDomainUpPlan(info, ns);

      CompletionCallback cc =
          new CompletionCallback() {
            @Override
            public void onCompletion(Packet packet) {
              info.complete();
            }

            @Override
            public void onThrowable(Packet packet, Throwable throwable) {
              LOGGER.severe(MessageKeys.EXCEPTION, throwable);

              FIBER_GATE.startFiberIfLastFiberMatches(
                  domainUID,
                  Fiber.getCurrentIfSet(),
                  DomainStatusUpdater.createFailedStep(throwable, null),
                  plan.packet,
                  new CompletionCallback() {
                    @Override
                    public void onCompletion(Packet packet) {
                      // no-op
                    }

                    @Override
                    public void onThrowable(Packet packet, Throwable throwable) {
                      LOGGER.severe(MessageKeys.EXCEPTION, throwable);
                    }
                  });

              FIBER_GATE
                  .getExecutor()
                  .schedule(
                      () -> checkAndCreateDomainPresence(info, false),
                      DomainPresence.getDomainPresenceFailureRetrySeconds(),
                      TimeUnit.SECONDS);
            }
          };

      if (isWillInterrupt) {
        FIBER_GATE.startFiber(domainUID, plan.step, plan.packet, cc);
      } else {
        FIBER_GATE.startFiberIfNoCurrentFiber(domainUID, plan.step, plan.packet, cc);
      }

      scheduleDomainStatusUpdating(info);
    }
    LOGGER.exiting();
  }

  static boolean isOlderResourceVersion(Domain current, Domain dom) {
    return Integer.parseInt(dom.getMetadata().getResourceVersion())
        < Integer.parseInt(current.getMetadata().getResourceVersion());
  }

  static Step.StepAndPacket createDomainUpPlan(DomainPresenceInfo info, String ns) {
    PodWatcher pw = podWatchers.get(ns);
    Step managedServerStrategy =
        bringManagedServersUp(DomainStatusUpdater.createEndProgressingStep(null));
    Step adminServerStrategy = bringAdminServerUp(info, managedServerStrategy);

    Step strategy =
        DomainStatusUpdater.createProgressingStep(
            DomainStatusUpdater.INSPECTING_DOMAIN_PROGRESS_REASON,
            true,
            DomainPresenceStep.createDomainPresenceStep(
                info, adminServerStrategy, managedServerStrategy));

    Packet p = new Packet();
    p.getComponents()
        .put(ProcessingConstants.DOMAIN_COMPONENT_NAME, Component.createFor(info, version, pw));
    p.put(ProcessingConstants.PRINCIPAL, principal);

    return new Step.StepAndPacket(strategy, p);
  }

  // pre-conditions: DomainPresenceInfo SPI
  // "principal"
  private static Step bringAdminServerUp(DomainPresenceInfo info, Step next) {
    return StorageHelper.insertStorageSteps(info, Step.chain(bringAdminServerUpSteps(info, next)));
  }

  private static Step[] bringAdminServerUpSteps(DomainPresenceInfo info, Step next) {
    ArrayList<Step> resources = new ArrayList<>();
    resources.add(new ListPersistentVolumeClaimStep(null));
    resources.add(
        JobHelper.deleteDomainIntrospectorJobStep(
            info.getDomain().getDomainUID(), info.getNamespace(), null));
    resources.add(JobHelper.createDomainIntrospectorJobStep(PodHelper.createAdminPodStep(null)));
    resources.add(new BeforeAdminServiceStep(null));
    resources.add(ServiceHelper.createForServerStep(null));
    resources.add(new WatchPodReadyAdminStep(podWatchers, null));
    resources.add(new ExternalAdminChannelsStep(next));
    return resources.toArray(new Step[0]);
  }

  private static Step bringManagedServersUp(Step next) {
    return new ManagedServersUpStep(next);
  }

  private static void deleteDomainPresence(Domain dom) {
    V1ObjectMeta meta = dom.getMetadata();
    DomainSpec spec = dom.getSpec();
    String namespace = meta.getNamespace();

    String domainUID = spec.getDomainUID();

    deleteDomainPresence(namespace, domainUID, meta.getCreationTimestamp());
  }

  private static DateTime getDomainCreationTimeStamp(DomainPresenceInfo domainPresenceInfo) {
    if (domainPresenceInfo != null
        && domainPresenceInfo.getDomain() != null
        && domainPresenceInfo.getDomain().getMetadata() != null) {
      return domainPresenceInfo.getDomain().getMetadata().getCreationTimestamp();
    }
    return null;
  }

  /**
   * Delete DomainPresentInfo from DomainPresenceInfoManager iff there is DomainPresentInfo with the
   * same domainUID and with a creationTimeStamp that is on or after the provided
   * deleteDomainDateTime.
   *
   * @param domainUID domainUID of the DomainPresenceInfo to be deleted
   * @param creationDateTime only delete DomainPresenceInfo from DomainPresenceInfoManager if its
   *     creationTimeStamp is on or after the given creationDateTime
   * @return The deleted DomainPresenceInfo that met the domainUID and creationDateTime criteria, or
   *     null otherwise
   */
  static DomainPresenceInfo deleteDomainPresenceWithTimeCheck(
      String domainUID, DateTime creationDateTime) {
    DomainPresenceInfo info = DomainPresenceInfoManager.lookup(domainUID);
    if (info != null) {
      DateTime infoDateTime = getDomainCreationTimeStamp(info);
      if (infoDateTime != null
          && creationDateTime != null
          && creationDateTime.isBefore(infoDateTime)) {
        LOGGER.exiting("Domain to be deleted is too old");
        return null;
      }
      info = DomainPresenceInfoManager.remove(domainUID);
      if (info == null) {
        LOGGER.exiting("Domain already deleted by another Fiber");
        return null;
      }
    }
    return info;
  }

  private static void deleteDomainPresence(
      String namespace, String domainUID, DateTime deleteDomainDateTime) {
    LOGGER.entering();

    DomainPresenceInfo info = deleteDomainPresenceWithTimeCheck(domainUID, deleteDomainDateTime);
    if (info == null) {
      return;
    }
    DomainPresenceControl.cancelDomainStatusUpdating(info);

    FIBER_GATE.startFiber(
        domainUID,
        new DeleteDomainStep(namespace, domainUID),
        new Packet(),
        new CompletionCallback() {
          @Override
          public void onCompletion(Packet packet) {
            // no-op
          }

          @Override
          public void onThrowable(Packet packet, Throwable throwable) {
            LOGGER.severe(MessageKeys.EXCEPTION, throwable);
          }
        });

    LOGGER.exiting();
  }

  /**
=======
>>>>>>> 13878522
   * Obtain the list of target namespaces
   *
   * @return the collection of target namespace names
   */
  private static Collection<String> getTargetNamespaces(String tnValue, String namespace) {
    Collection<String> targetNamespaces = new ArrayList<>();

    if (tnValue != null) {
      StringTokenizer st = new StringTokenizer(tnValue, ",");
      while (st.hasMoreTokens()) {
        targetNamespaces.add(st.nextToken().trim());
      }
    }

    // If no namespaces were found, default to the namespace of the operator
    if (targetNamespaces.isEmpty()) {
      targetNamespaces.add(namespace);
    }

    return targetNamespaces;
  }

  private static void startRestServer(String principal, Collection<String> targetNamespaces)
      throws Exception {
    restServer = new RestServer(new RestConfigImpl(principal, targetNamespaces));
    restServer.start(container);
  }

  private static void stopRestServer() {
    restServer.stop();
    restServer = null;
  }

  private static void startLivenessThread() {
    LOGGER.info(MessageKeys.STARTING_LIVENESS_THREAD);
    livenessThread = new OperatorLiveness();
    livenessThread.setDaemon(true);
    livenessThread.start();
  }

  private static void waitForDeath() {

    try {
      livenessThread.join();
    } catch (InterruptedException ignore) {
      // ignoring
    }

    isNamespaceStopping.forEach(
        (key, value) -> {
          value.set(true);
        });
  }

  private static EventWatcher createEventWatcher(String ns, String initialResourceVersion) {
    return EventWatcher.create(
        getThreadFactory(),
        ns,
        READINESS_PROBE_FAILURE_EVENT_FILTER,
        initialResourceVersion,
        DomainProcessor::dispatchEventWatch,
        isNamespaceStopping(ns));
  }

  private static PodWatcher createPodWatcher(String ns, String initialResourceVersion) {
    return PodWatcher.create(
        getThreadFactory(),
        ns,
        initialResourceVersion,
        DomainProcessor::dispatchPodWatch,
        isNamespaceStopping(ns));
  }

  private static ServiceWatcher createServiceWatcher(String ns, String initialResourceVersion) {
    return ServiceWatcher.create(
        getThreadFactory(),
        ns,
        initialResourceVersion,
        DomainProcessor::dispatchServiceWatch,
        isNamespaceStopping(ns));
  }

  private static IngressWatcher createIngressWatcher(String ns, String initialResourceVersion) {
    return IngressWatcher.create(
        getThreadFactory(),
        ns,
        initialResourceVersion,
        DomainProcessor::dispatchIngressWatch,
        isNamespaceStopping(ns));
  }

  static String getOperatorNamespace() {
    String namespace = System.getenv("OPERATOR_NAMESPACE");
    if (namespace == null) {
      namespace = "default";
    }
    return namespace;
  }

  private static Collection<String> getTargetNamespaces() {
    String namespace = getOperatorNamespace();

    return getTargetNamespaces(tuningAndConfig.get("targetNamespaces"), namespace);
  }

  private static class IngressListStep extends ResponseStep<V1beta1IngressList> {
    private final String ns;

    IngressListStep(String ns) {
      this.ns = ns;
    }

    @Override
    public NextAction onFailure(Packet packet, CallResponse<V1beta1IngressList> callResponse) {
      return callResponse.getStatusCode() == CallBuilder.NOT_FOUND
          ? onSuccess(packet, callResponse)
          : super.onFailure(packet, callResponse);
    }

    @Override
    public NextAction onSuccess(Packet packet, CallResponse<V1beta1IngressList> callResponse) {
      V1beta1IngressList result = callResponse.getResult();
      if (result != null) {
        for (V1beta1Ingress ingress : result.getItems()) {
          String domainUID = IngressWatcher.getIngressDomainUID(ingress);
          String clusterName = IngressWatcher.getIngressClusterName(ingress);
          if (domainUID != null && clusterName != null) {
            DomainPresenceInfoManager.getOrCreate(ns, domainUID)
                .getIngresses()
                .put(clusterName, ingress);
          }
        }
      }
      if (!ingressWatchers.containsKey(ns)) {
        ingressWatchers.put(ns, createIngressWatcher(ns, getInitialResourceVersion(result)));
      }
      return doNext(packet);
    }

    private String getInitialResourceVersion(V1beta1IngressList result) {
      return result != null ? result.getMetadata().getResourceVersion() : "";
    }
  }

  private static class DomainListStep extends ResponseStep<DomainList> {
    private final String ns;

    DomainListStep(String ns) {
      this.ns = ns;
    }

    @Override
    public NextAction onFailure(Packet packet, CallResponse<DomainList> callResponse) {
      return callResponse.getStatusCode() == CallBuilder.NOT_FOUND
          ? onSuccess(packet, callResponse)
          : super.onFailure(packet, callResponse);
    }

    @Override
    public NextAction onSuccess(Packet packet, CallResponse<DomainList> callResponse) {
      Set<String> domainUIDs = new HashSet<>();
      if (callResponse.getResult() != null) {
        for (Domain dom : callResponse.getResult().getItems()) {
          String domainUID = dom.getSpec().getDomainUID();
          domainUIDs.add(domainUID);
          DomainPresenceInfo info = DomainPresenceInfoManager.getOrCreate(dom);
          if (isNamespaceStopping(dom.getMetadata().getNamespace()).get()) {
            // Update domain here if namespace is not yet running
            info.setDomain(dom);
          }
          DomainProcessor.makeRightDomainPresence(info, dom, true, false, false);
        }
      }

      getDomainPresenceInfos()
          .forEach(
              (key, value) -> {
                Domain d = value.getDomain();
                if (d != null && ns.equals(d.getMetadata().getNamespace())) {
                  if (!domainUIDs.contains(d.getSpec().getDomainUID())) {
                    // This is a stranded DomainPresenceInfo. Clear the Domain reference
                    // so that stranded resources are marked for clean-up.
                    value.setDomain(null);
                  }
                }
              });

      if (!domainWatchers.containsKey(ns)) {
        domainWatchers.put(
            ns, createDomainWatcher(ns, getResourceVersion(callResponse.getResult())));
      }
      return doNext(packet);
    }

    String getResourceVersion(DomainList result) {
      return result != null ? result.getMetadata().getResourceVersion() : "";
    }

    private static DomainWatcher createDomainWatcher(String ns, String initialResourceVersion) {
      return DomainWatcher.create(
          getThreadFactory(),
          ns,
          initialResourceVersion,
          DomainProcessor::dispatchDomainWatch,
          isNamespaceStopping(ns));
    }
  }

  private static class ServiceListStep extends ResponseStep<V1ServiceList> {
    private final String ns;

    ServiceListStep(String ns) {
      this.ns = ns;
    }

    @Override
    public NextAction onFailure(Packet packet, CallResponse<V1ServiceList> callResponse) {
      return callResponse.getStatusCode() == CallBuilder.NOT_FOUND
          ? onSuccess(packet, callResponse)
          : super.onFailure(packet, callResponse);
    }

    @Override
    public NextAction onSuccess(Packet packet, CallResponse<V1ServiceList> callResponse) {
      V1ServiceList result = callResponse.getResult();
      if (result != null) {
        for (V1Service service : result.getItems()) {
          String domainUID = ServiceWatcher.getServiceDomainUID(service);
          String serverName = ServiceWatcher.getServiceServerName(service);
          String channelName = ServiceWatcher.getServiceChannelName(service);
          if (domainUID != null && serverName != null) {
            DomainPresenceInfo info = DomainPresenceInfoManager.getOrCreate(ns, domainUID);
            ServerKubernetesObjects sko =
                ServerKubernetesObjectsManager.getOrCreate(info, domainUID, serverName);
            if (channelName != null) {
              sko.getChannels().put(channelName, service);
            } else {
              sko.getService().set(service);
            }
          }
        }
      }
      if (!serviceWatchers.containsKey(ns)) {
        serviceWatchers.put(ns, createServiceWatcher(ns, getInitialResourceVersion(result)));
      }
      return doNext(packet);
    }

    private String getInitialResourceVersion(V1ServiceList result) {
      return result != null ? result.getMetadata().getResourceVersion() : "";
    }
  }

  private static class EventListStep extends ResponseStep<V1EventList> {
    private final String ns;

    EventListStep(String ns) {
      this.ns = ns;
    }

    @Override
    public NextAction onFailure(Packet packet, CallResponse<V1EventList> callResponse) {
      return callResponse.getStatusCode() == CallBuilder.NOT_FOUND
          ? onSuccess(packet, callResponse)
          : super.onFailure(packet, callResponse);
    }

    @Override
    public NextAction onSuccess(Packet packet, CallResponse<V1EventList> callResponse) {
      V1EventList result = callResponse.getResult();
      // don't bother processing pre-existing events

      if (!eventWatchers.containsKey(ns)) {
        eventWatchers.put(ns, createEventWatcher(ns, getInitialResourceVersion(result)));
      }
      return doNext(packet);
    }

    private String getInitialResourceVersion(V1EventList result) {
      return result != null ? result.getMetadata().getResourceVersion() : "";
    }
  }

  private static class PodListStep extends ResponseStep<V1PodList> {
    private final String ns;

    PodListStep(String ns) {
      this.ns = ns;
    }

    @Override
    public NextAction onFailure(Packet packet, CallResponse<V1PodList> callResponse) {
      return callResponse.getStatusCode() == CallBuilder.NOT_FOUND
          ? onSuccess(packet, callResponse)
          : super.onFailure(packet, callResponse);
    }

    @Override
    public NextAction onSuccess(Packet packet, CallResponse<V1PodList> callResponse) {
      V1PodList result = callResponse.getResult();
      if (result != null) {
        for (V1Pod pod : result.getItems()) {
          String domainUID = PodWatcher.getPodDomainUID(pod);
          String serverName = PodWatcher.getPodServerName(pod);
          if (domainUID != null && serverName != null) {
            DomainPresenceInfo info = DomainPresenceInfoManager.getOrCreate(ns, domainUID);
            ServerKubernetesObjects sko =
                ServerKubernetesObjectsManager.getOrCreate(info, domainUID, serverName);
            sko.getPod().set(pod);
          }
        }
      }
      if (!podWatchers.containsKey(ns)) {
        podWatchers.put(ns, createPodWatcher(ns, getInitialResourceVersion(result)));
      }
      return doNext(packet);
    }

    private String getInitialResourceVersion(V1PodList result) {
      return result != null ? result.getMetadata().getResourceVersion() : "";
    }
  }

  private static class NullCompletionCallback implements CompletionCallback {
    private Runnable completionAction;

    NullCompletionCallback(Runnable completionAction) {
      this.completionAction = completionAction;
    }

    @Override
    public void onCompletion(Packet packet) {
      if (completionAction != null) completionAction.run();
    }

    @Override
    public void onThrowable(Packet packet, Throwable throwable) {
      LOGGER.severe(MessageKeys.EXCEPTION, throwable);
    }
  }
}<|MERGE_RESOLUTION|>--- conflicted
+++ resolved
@@ -37,11 +37,6 @@
 import oracle.kubernetes.operator.helpers.DomainPresenceInfoManager;
 import oracle.kubernetes.operator.helpers.HealthCheckHelper;
 import oracle.kubernetes.operator.helpers.HealthCheckHelper.KubernetesVersion;
-<<<<<<< HEAD
-import oracle.kubernetes.operator.helpers.JobHelper;
-import oracle.kubernetes.operator.helpers.PodHelper;
-=======
->>>>>>> 13878522
 import oracle.kubernetes.operator.helpers.ResponseStep;
 import oracle.kubernetes.operator.helpers.ServerKubernetesObjects;
 import oracle.kubernetes.operator.helpers.ServerKubernetesObjectsManager;
@@ -51,15 +46,6 @@
 import oracle.kubernetes.operator.rest.RestConfigImpl;
 import oracle.kubernetes.operator.rest.RestServer;
 import oracle.kubernetes.operator.steps.ConfigMapAfterStep;
-<<<<<<< HEAD
-import oracle.kubernetes.operator.steps.DeleteDomainStep;
-import oracle.kubernetes.operator.steps.DomainPresenceStep;
-import oracle.kubernetes.operator.steps.ExternalAdminChannelsStep;
-import oracle.kubernetes.operator.steps.ListPersistentVolumeClaimStep;
-import oracle.kubernetes.operator.steps.ManagedServersUpStep;
-import oracle.kubernetes.operator.steps.WatchPodReadyAdminStep;
-=======
->>>>>>> 13878522
 import oracle.kubernetes.operator.work.Component;
 import oracle.kubernetes.operator.work.Container;
 import oracle.kubernetes.operator.work.Engine;
@@ -383,403 +369,6 @@
   // -----------------------------------------------------------------------------
 
   /**
-<<<<<<< HEAD
-   * Restarts the admin server, if already running
-   *
-   * @param principal Service principal
-   * @param domainUID Domain UID
-   */
-  public static void doRestartAdmin(String principal, String domainUID) {
-    DomainPresenceInfo info = DomainPresenceInfoManager.lookup(domainUID);
-    if (info != null) {
-      Domain dom = info.getDomain();
-      if (dom != null) {
-        doCheckAndCreateDomainPresence(dom, false, true, null, null, false);
-      }
-    }
-  }
-
-  /**
-   * Restarts the listed servers, if already running. Singleton servers will be immediately
-   * restarted. Clustered servers will be rolled so that the cluster maintains minimal availability,
-   * if possible.
-   *
-   * @param principal Service principal
-   * @param domainUID Domain UID
-   * @param servers Servers to roll
-   */
-  public static void doRollingRestartServers(
-      String principal, String domainUID, List<String> servers) {
-    DomainPresenceInfo info = DomainPresenceInfoManager.lookup(domainUID);
-    if (info != null) {
-      Domain dom = info.getDomain();
-      if (dom != null) {
-        doCheckAndCreateDomainPresence(dom, false, false, servers, null, false);
-      }
-    }
-  }
-
-  /**
-   * Restarts the listed clusters, if member servers are running. Member servers will be restarted
-   * in a rolling fashion in order to maintain minimal availability, if possible.
-   *
-   * @param principal Service principal
-   * @param domainUID Domain UID
-   * @param clusters Clusters to roll
-   */
-  public static void doRollingRestartClusters(
-      String principal, String domainUID, List<String> clusters) {
-    DomainPresenceInfo info = DomainPresenceInfoManager.lookup(domainUID);
-    if (info != null) {
-      Domain dom = info.getDomain();
-      if (dom != null) {
-        doCheckAndCreateDomainPresence(dom, false, false, null, clusters, false);
-      }
-    }
-  }
-
-  private static void scheduleDomainStatusUpdating(DomainPresenceInfo info) {
-    AtomicInteger unchangedCount = new AtomicInteger(0);
-    AtomicReference<ScheduledFuture<?>> statusUpdater = info.getStatusUpdater();
-    Runnable command =
-        new Runnable() {
-          public void run() {
-            try {
-              Runnable r = this; // resolve visibility
-              Packet packet = new Packet();
-              packet
-                  .getComponents()
-                  .put(
-                      ProcessingConstants.DOMAIN_COMPONENT_NAME,
-                      Component.createFor(info, version));
-              MainTuning main = tuningAndConfig.getMainTuning();
-              Step strategy =
-                  DomainStatusUpdater.createStatusStep(main.statusUpdateTimeoutSeconds, null);
-              engine
-                  .createFiber()
-                  .start(
-                      strategy,
-                      packet,
-                      new CompletionCallback() {
-                        @Override
-                        public void onCompletion(Packet packet) {
-                          Boolean isStatusUnchanged =
-                              (Boolean) packet.get(ProcessingConstants.STATUS_UNCHANGED);
-                          ScheduledFuture<?> existing = null;
-                          if (Boolean.TRUE.equals(isStatusUnchanged)) {
-                            if (unchangedCount.incrementAndGet()
-                                == main.unchangedCountToDelayStatusRecheck) {
-                              // slow down retries because of sufficient unchanged statuses
-                              existing =
-                                  statusUpdater.getAndSet(
-                                      engine
-                                          .getExecutor()
-                                          .scheduleWithFixedDelay(
-                                              r,
-                                              main.eventualLongDelay,
-                                              main.eventualLongDelay,
-                                              TimeUnit.SECONDS));
-                            }
-                          } else {
-                            // reset to trying after shorter delay because of changed status
-                            unchangedCount.set(0);
-                            existing =
-                                statusUpdater.getAndSet(
-                                    engine
-                                        .getExecutor()
-                                        .scheduleWithFixedDelay(
-                                            r,
-                                            main.initialShortDelay,
-                                            main.initialShortDelay,
-                                            TimeUnit.SECONDS));
-                            if (existing != null) {
-                              existing.cancel(false);
-                            }
-                          }
-                          if (existing != null) {
-                            existing.cancel(false);
-                          }
-                        }
-
-                        @Override
-                        public void onThrowable(Packet packet, Throwable throwable) {
-                          LOGGER.severe(MessageKeys.EXCEPTION, throwable);
-                          // retry to trying after shorter delay because of exception
-                          unchangedCount.set(0);
-                          ScheduledFuture<?> existing =
-                              statusUpdater.getAndSet(
-                                  engine
-                                      .getExecutor()
-                                      .scheduleWithFixedDelay(
-                                          r,
-                                          main.initialShortDelay,
-                                          main.initialShortDelay,
-                                          TimeUnit.SECONDS));
-                          if (existing != null) {
-                            existing.cancel(false);
-                          }
-                        }
-                      });
-            } catch (Throwable t) {
-              LOGGER.severe(MessageKeys.EXCEPTION, t);
-            }
-          }
-        };
-
-    MainTuning main = tuningAndConfig.getMainTuning();
-    ScheduledFuture<?> existing =
-        statusUpdater.getAndSet(
-            engine
-                .getExecutor()
-                .scheduleWithFixedDelay(
-                    command, main.initialShortDelay, main.initialShortDelay, TimeUnit.SECONDS));
-
-    if (existing != null) {
-      existing.cancel(false);
-    }
-  }
-
-  private static void doCheckAndCreateDomainPresence(Domain dom, boolean isWillInterrupt) {
-    doCheckAndCreateDomainPresence(dom, false, false, null, null, isWillInterrupt);
-  }
-
-  private static void doCheckAndCreateDomainPresence(
-      Domain dom,
-      boolean explicitRecheck,
-      boolean explicitRestartAdmin,
-      List<String> explicitRestartServers,
-      List<String> explicitRestartClusters,
-      boolean isWillInterrupt) {
-    LOGGER.entering();
-
-    boolean hasExplicitRestarts =
-        explicitRestartAdmin || explicitRestartServers != null || explicitRestartClusters != null;
-
-    DomainSpec spec = dom.getSpec();
-    DomainPresenceControl.normalizeDomainSpec(spec);
-    String domainUID = spec.getDomainUID();
-
-    boolean existingDomain = DomainPresenceInfoManager.lookup(domainUID) != null;
-    DomainPresenceInfo info = DomainPresenceInfoManager.getOrCreate(dom);
-    // Has the spec actually changed? We will get watch events for status updates
-    Domain current = info.getDomain();
-    if (existingDomain && current != null) {
-      if (isOlderResourceVersion(current, dom)
-          || (!explicitRecheck && !hasExplicitRestarts && spec.equals(current.getSpec()))) {
-        // nothing in the spec has changed or we received an outdated watch event
-        LOGGER.fine(MessageKeys.NOT_STARTING_DOMAINUID_THREAD, domainUID);
-        return;
-      }
-    }
-    info.setDomain(dom);
-
-    if (explicitRestartAdmin) {
-      LOGGER.info(MessageKeys.RESTART_ADMIN_STARTING, domainUID);
-      info.getExplicitRestartAdmin().set(true);
-    }
-    if (explicitRestartServers != null) {
-      LOGGER.info(MessageKeys.RESTART_SERVERS_STARTING, domainUID, explicitRestartServers);
-      info.getExplicitRestartServers().addAll(explicitRestartServers);
-    }
-    if (explicitRestartClusters != null) {
-      LOGGER.info(MessageKeys.ROLLING_CLUSTERS_STARTING, domainUID, explicitRestartClusters);
-      info.getExplicitRestartClusters().addAll(explicitRestartClusters);
-    }
-
-    checkAndCreateDomainPresence(info, isWillInterrupt);
-  }
-
-  private static void checkAndCreateDomainPresence(
-      DomainPresenceInfo info, boolean isWillInterrupt) {
-    Domain dom = info.getDomain();
-    DomainSpec spec = dom.getSpec();
-    String domainUID = spec.getDomainUID();
-
-    String ns = dom.getMetadata().getNamespace();
-    if (!isNamespaceStopping(ns).get()) {
-      LOGGER.info(MessageKeys.PROCESSING_DOMAIN, domainUID);
-      Step.StepAndPacket plan = createDomainUpPlan(info, ns);
-
-      CompletionCallback cc =
-          new CompletionCallback() {
-            @Override
-            public void onCompletion(Packet packet) {
-              info.complete();
-            }
-
-            @Override
-            public void onThrowable(Packet packet, Throwable throwable) {
-              LOGGER.severe(MessageKeys.EXCEPTION, throwable);
-
-              FIBER_GATE.startFiberIfLastFiberMatches(
-                  domainUID,
-                  Fiber.getCurrentIfSet(),
-                  DomainStatusUpdater.createFailedStep(throwable, null),
-                  plan.packet,
-                  new CompletionCallback() {
-                    @Override
-                    public void onCompletion(Packet packet) {
-                      // no-op
-                    }
-
-                    @Override
-                    public void onThrowable(Packet packet, Throwable throwable) {
-                      LOGGER.severe(MessageKeys.EXCEPTION, throwable);
-                    }
-                  });
-
-              FIBER_GATE
-                  .getExecutor()
-                  .schedule(
-                      () -> checkAndCreateDomainPresence(info, false),
-                      DomainPresence.getDomainPresenceFailureRetrySeconds(),
-                      TimeUnit.SECONDS);
-            }
-          };
-
-      if (isWillInterrupt) {
-        FIBER_GATE.startFiber(domainUID, plan.step, plan.packet, cc);
-      } else {
-        FIBER_GATE.startFiberIfNoCurrentFiber(domainUID, plan.step, plan.packet, cc);
-      }
-
-      scheduleDomainStatusUpdating(info);
-    }
-    LOGGER.exiting();
-  }
-
-  static boolean isOlderResourceVersion(Domain current, Domain dom) {
-    return Integer.parseInt(dom.getMetadata().getResourceVersion())
-        < Integer.parseInt(current.getMetadata().getResourceVersion());
-  }
-
-  static Step.StepAndPacket createDomainUpPlan(DomainPresenceInfo info, String ns) {
-    PodWatcher pw = podWatchers.get(ns);
-    Step managedServerStrategy =
-        bringManagedServersUp(DomainStatusUpdater.createEndProgressingStep(null));
-    Step adminServerStrategy = bringAdminServerUp(info, managedServerStrategy);
-
-    Step strategy =
-        DomainStatusUpdater.createProgressingStep(
-            DomainStatusUpdater.INSPECTING_DOMAIN_PROGRESS_REASON,
-            true,
-            DomainPresenceStep.createDomainPresenceStep(
-                info, adminServerStrategy, managedServerStrategy));
-
-    Packet p = new Packet();
-    p.getComponents()
-        .put(ProcessingConstants.DOMAIN_COMPONENT_NAME, Component.createFor(info, version, pw));
-    p.put(ProcessingConstants.PRINCIPAL, principal);
-
-    return new Step.StepAndPacket(strategy, p);
-  }
-
-  // pre-conditions: DomainPresenceInfo SPI
-  // "principal"
-  private static Step bringAdminServerUp(DomainPresenceInfo info, Step next) {
-    return StorageHelper.insertStorageSteps(info, Step.chain(bringAdminServerUpSteps(info, next)));
-  }
-
-  private static Step[] bringAdminServerUpSteps(DomainPresenceInfo info, Step next) {
-    ArrayList<Step> resources = new ArrayList<>();
-    resources.add(new ListPersistentVolumeClaimStep(null));
-    resources.add(
-        JobHelper.deleteDomainIntrospectorJobStep(
-            info.getDomain().getDomainUID(), info.getNamespace(), null));
-    resources.add(JobHelper.createDomainIntrospectorJobStep(PodHelper.createAdminPodStep(null)));
-    resources.add(new BeforeAdminServiceStep(null));
-    resources.add(ServiceHelper.createForServerStep(null));
-    resources.add(new WatchPodReadyAdminStep(podWatchers, null));
-    resources.add(new ExternalAdminChannelsStep(next));
-    return resources.toArray(new Step[0]);
-  }
-
-  private static Step bringManagedServersUp(Step next) {
-    return new ManagedServersUpStep(next);
-  }
-
-  private static void deleteDomainPresence(Domain dom) {
-    V1ObjectMeta meta = dom.getMetadata();
-    DomainSpec spec = dom.getSpec();
-    String namespace = meta.getNamespace();
-
-    String domainUID = spec.getDomainUID();
-
-    deleteDomainPresence(namespace, domainUID, meta.getCreationTimestamp());
-  }
-
-  private static DateTime getDomainCreationTimeStamp(DomainPresenceInfo domainPresenceInfo) {
-    if (domainPresenceInfo != null
-        && domainPresenceInfo.getDomain() != null
-        && domainPresenceInfo.getDomain().getMetadata() != null) {
-      return domainPresenceInfo.getDomain().getMetadata().getCreationTimestamp();
-    }
-    return null;
-  }
-
-  /**
-   * Delete DomainPresentInfo from DomainPresenceInfoManager iff there is DomainPresentInfo with the
-   * same domainUID and with a creationTimeStamp that is on or after the provided
-   * deleteDomainDateTime.
-   *
-   * @param domainUID domainUID of the DomainPresenceInfo to be deleted
-   * @param creationDateTime only delete DomainPresenceInfo from DomainPresenceInfoManager if its
-   *     creationTimeStamp is on or after the given creationDateTime
-   * @return The deleted DomainPresenceInfo that met the domainUID and creationDateTime criteria, or
-   *     null otherwise
-   */
-  static DomainPresenceInfo deleteDomainPresenceWithTimeCheck(
-      String domainUID, DateTime creationDateTime) {
-    DomainPresenceInfo info = DomainPresenceInfoManager.lookup(domainUID);
-    if (info != null) {
-      DateTime infoDateTime = getDomainCreationTimeStamp(info);
-      if (infoDateTime != null
-          && creationDateTime != null
-          && creationDateTime.isBefore(infoDateTime)) {
-        LOGGER.exiting("Domain to be deleted is too old");
-        return null;
-      }
-      info = DomainPresenceInfoManager.remove(domainUID);
-      if (info == null) {
-        LOGGER.exiting("Domain already deleted by another Fiber");
-        return null;
-      }
-    }
-    return info;
-  }
-
-  private static void deleteDomainPresence(
-      String namespace, String domainUID, DateTime deleteDomainDateTime) {
-    LOGGER.entering();
-
-    DomainPresenceInfo info = deleteDomainPresenceWithTimeCheck(domainUID, deleteDomainDateTime);
-    if (info == null) {
-      return;
-    }
-    DomainPresenceControl.cancelDomainStatusUpdating(info);
-
-    FIBER_GATE.startFiber(
-        domainUID,
-        new DeleteDomainStep(namespace, domainUID),
-        new Packet(),
-        new CompletionCallback() {
-          @Override
-          public void onCompletion(Packet packet) {
-            // no-op
-          }
-
-          @Override
-          public void onThrowable(Packet packet, Throwable throwable) {
-            LOGGER.severe(MessageKeys.EXCEPTION, throwable);
-          }
-        });
-
-    LOGGER.exiting();
-  }
-
-  /**
-=======
->>>>>>> 13878522
    * Obtain the list of target namespaces
    *
    * @return the collection of target namespace names
