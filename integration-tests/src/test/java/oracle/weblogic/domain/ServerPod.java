--- conflicted
+++ resolved
@@ -368,13 +368,8 @@
     return this;
   }
 
-<<<<<<< HEAD
-  List<AuxiliaryImage> getAuxiliaryImages() {
+  public List<AuxiliaryImage> getAuxiliaryImages() {
     return this.auxiliaryImages;
-=======
-  public List<CommonMount> getCommonMounts() {
-    return this.commonMounts;
->>>>>>> e27117c1
   }
 
   void setAuxiliaryImages(List<AuxiliaryImage> auxiliaryImages) {
