// Copyright 2017, 2018, Oracle Corporation and/or its affiliates.  All rights reserved.
// Licensed under the Universal Permissive License v 1.0 as shown at
// http://oss.oracle.com/licenses/upl.

package oracle.kubernetes.weblogic.domain.v2;

import static oracle.kubernetes.weblogic.domain.v2.ConfigurationConstants.START_IF_NEEDED;

import com.google.gson.annotations.Expose;
import com.google.gson.annotations.SerializedName;
import io.kubernetes.client.models.V1LocalObjectReference;
import io.kubernetes.client.models.V1SecretReference;
import java.util.Collections;
import java.util.HashMap;
import java.util.List;
import java.util.Map;
import java.util.Optional;
import javax.annotation.Nonnull;
import javax.annotation.Nullable;
import javax.validation.Valid;
import javax.validation.constraints.NotNull;
import oracle.kubernetes.json.Description;
import oracle.kubernetes.operator.KubernetesConstants;
import oracle.kubernetes.operator.VersionConstants;
import oracle.kubernetes.weblogic.domain.EffectiveConfigurationFactory;
import org.apache.commons.lang3.builder.EqualsBuilder;
import org.apache.commons.lang3.builder.HashCodeBuilder;
import org.apache.commons.lang3.builder.ToStringBuilder;

/** DomainSpec is a description of a domain. */
@SuppressWarnings("NullableProblems")
public class DomainSpec extends BaseConfiguration {

  /** The pattern for computing the default persistent volume claim name. */
  private static final String PVC_NAME_PATTERN = "%s-weblogic-domain-pvc";

  /** Domain unique identifier. Must be unique across the Kubernetes cluster. (Required) */
  @SerializedName("domainUID")
  @Expose
  @NotNull
  private String domainUID;

  /** Domain name (Required) */
  @SerializedName("domainName")
  @Expose
  @NotNull
  private String domainName;

  /**
   * Domain home
   *
   * @since 2.0
   */
  @Description(
      "The folder for the Weblogic Domain. (Not required)"
          + "Defaults to /shared/domains/domains/domainUID if domainHomeInImage is false"
          + "Defaults to /shared/domains/domain if domainHomeInImage is true")
  @SerializedName("domainHome")
  @Expose
  private String domainHome;

  /**
   * Reference to secret containing domain administrator username and password. Secret must contain
   * keys names 'username' and 'password' (Required)
   */
  @SerializedName("adminSecret")
  @Expose
  @Valid
  @NotNull
  private V1SecretReference adminSecret;

  /**
   * Admin server name. Note: Possibly temporary as we could find this value through domain home
   * inspection. (Required)
   */
  @SerializedName("asName")
  @Expose
  @NotNull
  private String asName;

  /**
   * Administration server port. Note: Possibly temporary as we could find this value through domain
   * home inspection. (Required)
   */
  @SerializedName("asPort")
  @Expose
  @NotNull
  private Integer asPort;

  /**
   * The in-pod name of the directory to store the domain, node manager, server logs, and server
   * .out files in.
   */
  @SerializedName("logHome")
  @Expose
  private String logHome;

  /** Whether to include the server .out file to the pod's stdout. Default is true. */
  @SerializedName("includeServerOutInPodLog")
  @Expose
  private String includeServerOutInPodLog;

  /**
   * The WebLogic Docker image.
   *
   * <p>Defaults to store/oracle/weblogic:12.2.1.3
   */
  @Description(
      "The Weblogic Docker image; required when domainHomeInImage is true; "
          + "otherwise, defaults to store/oracle/weblogic:12.2.1.3")
  @SerializedName("image")
  @Expose
  private String image;

  /**
   * The image pull policy for the WebLogic Docker image. Legal values are Always, Never and
   * IfNotPresent.
   *
   * <p>Defaults to Always if image ends in :latest, IfNotPresent otherwise.
   *
   * <p>More info: https://kubernetes.io/docs/concepts/containers/images#updating-images
   */
  @Description(
      "The image pull policy for the WebLogic Docker image. "
          + ""
          + "Legal values are Always, Never and IfNotPresent. "
          + "Defaults to Always if image ends in :latest, IfNotPresent otherwise")
  @SerializedName("imagePullPolicy")
  @Expose
  private String imagePullPolicy;

  /**
   * The image pull secrets for the WebLogic Docker image.
   *
   * <p>More info:
   * https://kubernetes.io/docs/reference/generated/kubernetes-api/v1.10/#localobjectreference-v1-core
   *
   * @since 2.0
   */
  @Description("A list of image pull secrets for the WebLogic Docker image.")
  @SerializedName("imagePullSecrets")
  @Expose
  private List<V1LocalObjectReference> imagePullSecrets;

  /**
   * The desired number of running managed servers in each WebLogic cluster that is not explicitly
   * configured in a cluster specification.
   */
  @SerializedName("replicas")
  @Expose
  private Integer replicas;

  /**
   * Whether the domain home is part of the image.
   *
   * @since 2.0
   */
  @SerializedName("domainHomeInImage")
  @Expose
  private boolean domainHomeInImage;

  /** The definition of the storage used for this domain. */
  @SerializedName("storage")
  @Expose
  @Description(
      "The storage used for this domain. "
          + "Defaults to a predefined claim for a PVC whose name is "
          + "the domain UID followed by '-weblogic-domain-pvc'")
  private DomainStorage storage;

  /**
   * The list of names of the Kubernetes secrets used in the WebLogic Configuration overrides.
   *
   * @since 2.0
   */
  @Description("A list of names of the secrets for optional WebLogic configuration overrides.")
  @SerializedName("configOverrideSecrets")
  @Expose
  private List<String> configOverrideSecrets;

  /**
   * The configuration for the admin server.
   *
   * @since 2.0
   */
  @SerializedName("adminServer")
  @Expose
  @Description("Configuration for the admin server")
  private AdminServer adminServer;

  /**
   * The configured managed servers.
   *
   * @since 2.0
   */
  @SerializedName("managedServers")
  @Expose
  @Description("Configuration for the managed servers")
  private Map<String, ManagedServer> managedServers = new HashMap<>();

  /**
   * The configured clusters.
   *
   * @since 2.0
   */
  @SerializedName("clusters")
  @Expose
  @Description("Configuration for the clusters")
  protected Map<String, Cluster> clusters = new HashMap<>();

  public AdminServer getOrCreateAdminServer(String adminServerName) {
    if (adminServer != null) return adminServer;

    return createAdminServer(adminServerName);
  }

  private AdminServer createAdminServer(String adminServerName) {
    setAsName(adminServerName);
    AdminServer adminServer = new AdminServer();
    setAdminServer(adminServer);
    return adminServer;
  }

  EffectiveConfigurationFactory getEffectiveConfigurationFactory(String resourceVersionLabel) {
    return new V2EffectiveConfigurationFactory();
  }

  private boolean isVersion2Specified(String resourceVersionLabel) {
    return VersionConstants.DOMAIN_V2.equals(resourceVersionLabel);
  }

  /**
   * Domain unique identifier. Must be unique across the Kubernetes cluster. (Required)
   *
   * @return domain UID
   */
  public String getDomainUID() {
    return domainUID;
  }

  /**
   * Domain unique identifier. Must be unique across the Kubernetes cluster. (Required)
   *
   * @param domainUID domain UID
   */
  public void setDomainUID(String domainUID) {
    this.domainUID = domainUID;
  }

  /**
   * Domain unique identifier. Must be unique across the Kubernetes cluster. (Required)
   *
   * @param domainUID domain UID
   * @return this
   */
  public DomainSpec withDomainUID(String domainUID) {
    this.domainUID = domainUID;
    return this;
  }

  /**
   * Domain name (Required)
   *
   * @return domain name
   */
  public String getDomainName() {
    return domainName;
  }

  /**
   * Domain name (Required)
   *
   * @param domainName domain name
   */
  public void setDomainName(String domainName) {
    this.domainName = domainName;
  }

  /**
   * Domain name (Required)
   *
   * @param domainName domain name
   * @return this
   */
  public DomainSpec withDomainName(String domainName) {
    this.domainName = domainName;
    return this;
  }

  /**
   * Domain home
   *
   * @since 2.0
   * @return domain home
   */
  public String getDomainHome() {
    return domainHome;
  }

  /**
   * Domain home
   *
   * @since 2.0
   * @param domainHome domain home
   */
  public void setDomainHome(String domainHome) {
    this.domainHome = domainHome;
  }

  /*
   * Fluent api for setting the image.
   *
   * @param image image
   * @return this
   */
  public DomainSpec withImage(String image) {
    setImage(image);
    return this;
  }

  /**
   * The image pull policy for the WebLogic Docker image. Legal values are Always, Never and
   * IfNotPresent.
   *
   * <p>Defaults to Always if image ends in :latest, IfNotPresent otherwise.
   *
   * <p>More info: https://kubernetes.io/docs/concepts/containers/images#updating-images
   *
   * @param imagePullPolicy image pull policy
   * @return this
   */
  public DomainSpec withImagePullPolicy(String imagePullPolicy) {
    setImagePullPolicy(imagePullPolicy);
    return this;
  }

  /**
   * The name of the secret used to authenticate a request for an image pull.
   *
   * <p>More info:
   * https://kubernetes.io/docs/concepts/containers/images/#referring-to-an-imagepullsecrets-on-a-pod
   */
  public DomainSpec withImagePullSecretName(String imagePullSecretName) {
    setImagePullSecret(new V1LocalObjectReference().name(imagePullSecretName));
    return this;
  }

  public V1SecretReference getAdminSecret() {
    return adminSecret;
  }

  @SuppressWarnings("unused")
  public void setAdminSecret(V1SecretReference adminSecret) {
    this.adminSecret = adminSecret;
  }

  /**
   * Reference to secret containing domain administrator username and password. Secret must contain
   * keys names 'username' and 'password' (Required)
   *
   * @param adminSecret admin secret
   * @return this
   */
  public DomainSpec withAdminSecret(V1SecretReference adminSecret) {
    this.adminSecret = adminSecret;
    return this;
  }

  public String getAsName() {
    return asName;
  }

  public void setAsName(String asName) {
    this.asName = asName;
  }

  /**
   * Admin server name. Note: Possibly temporary as we could find this value through domain home
   * inspection. (Required)
   *
   * @param asName admin server name
   * @return this
   */
  public DomainSpec withAsName(String asName) {
    this.asName = asName;
    return this;
  }

  public Integer getAsPort() {
    return asPort;
  }

  @SuppressWarnings("WeakerAccess")
  // public access is needed for yaml processing
  public void setAsPort(Integer asPort) {
    this.asPort = asPort;
  }

  /**
   * Administration server port. Note: Possibly temporary as we could find this value through domain
   * home inspection. (Required)
   *
   * @param asPort admin server port
   * @return this
   */
  public DomainSpec withAsPort(Integer asPort) {
    this.asPort = asPort;
    return this;
  }

  @Nullable
  public String getImage() {
    return image;
  }

  public void setImage(@Nullable String image) {
    this.image = image;
  }

  @Nullable
  public String getImagePullPolicy() {
    return imagePullPolicy;
  }

  public void setImagePullPolicy(@Nullable String imagePullPolicy) {
    this.imagePullPolicy = imagePullPolicy;
  }

  private boolean hasImagePullSecrets() {
    return imagePullSecrets != null && imagePullSecrets.size() != 0;
  }

  @Nullable
  public List<V1LocalObjectReference> getImagePullSecrets() {
    if (hasImagePullSecrets()) return imagePullSecrets;
    else return Collections.emptyList();
  }

  public void setImagePullSecret(@Nullable V1LocalObjectReference imagePullSecret) {
    imagePullSecrets = Collections.singletonList(imagePullSecret);
  }

  public void setImagePullSecrets(@Nullable List<V1LocalObjectReference> imagePullSecrets) {
    this.imagePullSecrets = imagePullSecrets;
  }

  /**
   * Log Home
   *
   * @return The in-pod name of the directory to store the domain, node manager, server logs, and
   *     server .out files in.
   */
  public String getLogHome() {
    return logHome;
  }

  public void setLogHome(String logHome) {
    this.logHome = logHome;
  }

  public DomainSpec withLogHome(String logHome) {
    this.logHome = logHome;
    return this;
  }

  /**
   * Whether to include server .out to the pod's stdout
   *
   * @return whether server .out should be included in pod's stdout.
   * @since 2.0
   */
  public String getIncludeServerOutInPodLog() {
    return Optional.ofNullable(getConfiguredIncludeServerOutInPodLog())
        .orElse(KubernetesConstants.DEFAULT_INCLUDE_SERVER_OUT_IN_POD_LOG);
  }

  String getConfiguredIncludeServerOutInPodLog() {
    return includeServerOutInPodLog;
  }

  public void setIncludeServerOutInPodLog(String includeServerOutInPodLog) {
    this.includeServerOutInPodLog = includeServerOutInPodLog;
  }

  public DomainSpec withIncludeServerOutInPodLog(String includeServerOutInPodLog) {
    this.includeServerOutInPodLog = includeServerOutInPodLog;
    return this;
  }

  /**
   * Returns true if this domain's home is defined in the default docker image for the domain.
   *
   * @return true or false
   * @since 2.0
   */
  public boolean isDomainHomeInImage() {
    return domainHomeInImage;
  }

  /** @param domainHomeInImage */
  public void setDomainHomeInImage(boolean domainHomeInImage) {
    this.domainHomeInImage = domainHomeInImage;
  }

  /**
   * Replicas is the desired number of managed servers running in each WebLogic cluster that is not
   * configured in clusters. Provided so that administrators can scale the Domain resource.
   *
   * @deprecated use {@link Domain#getReplicaCount(String)} to obtain the effective setting.
   * @return replicas
   */
  @SuppressWarnings("DeprecatedIsStillUsed")
  @Deprecated
  public Integer getReplicas() {
    return replicas != null ? replicas : 0;
  }

  /**
   * The desired number of running managed servers in each WebLogic cluster that is not explicitly
   * configured in clusters.
   *
   * @param replicas replicas
   */
  @SuppressWarnings("deprecation")
  public void setReplicas(Integer replicas) {
    this.replicas = replicas;
  }

  /**
   * The desired number of running managed servers in each WebLogic cluster that is not explicitly
   * configured in clusters.
   *
   * @param replicas replicas
   * @return this
   */
  @SuppressWarnings("deprecation")
  public DomainSpec withReplicas(Integer replicas) {
    this.replicas = replicas;
    return this;
  }

  /**
   * Specifies the storage for the domain.
   *
   * @param storage the definition of the domain storage.
   */
  public void setStorage(DomainStorage storage) {
    this.storage = storage;
  }

  /**
   * Returns the storage for the domain.
   *
   * @return the definition of the domain storage.
   */
  public DomainStorage getStorage() {
    return storage;
  }

  private boolean hasConfigOverrideSecrets() {
    return configOverrideSecrets != null && configOverrideSecrets.size() != 0;
  }

  @Nullable
  public List<String> getConfigOverrideSecrets() {
    if (hasConfigOverrideSecrets()) return configOverrideSecrets;
    else return Collections.emptyList();
  }

  public void setConfigOverrideSecrets(@Nullable List<String> overridesSecretNames) {
    this.configOverrideSecrets = overridesSecretNames;
  }

  /**
   * Returns the name of the persistent volume claim for the logs and PV-based domain.
   *
   * @return volume claim
   */
  String getPersistentVolumeClaimName() {
    return storage == null ? null : getConfiguredClaimName(storage);
  }

  private String getConfiguredClaimName(@Nonnull DomainStorage storage) {
    return Optional.ofNullable(storage.getPersistentVolumeClaimName())
        .orElse(String.format(PVC_NAME_PATTERN, domainUID));
  }

  @Nullable
  @Override
  protected String getServerStartPolicy() {
    return Optional.ofNullable(super.getServerStartPolicy()).orElse(START_IF_NEEDED);
  }

  @Override
  public String toString() {
    ToStringBuilder builder =
        new ToStringBuilder(this)
            .appendSuper(super.toString())
            .append("domainUID", domainUID)
            .append("domainName", domainName)
            .append("adminSecret", adminSecret)
            .append("asName", asName)
            .append("asPort", asPort)
            .append("image", image)
            .append("imagePullPolicy", imagePullPolicy)
            .append("storage", storage)
            .append("imagePullSecrets", imagePullSecrets)
            .append("adminServer", adminServer)
            .append("managedServers", managedServers)
            .append("clusters", clusters)
            .append("replicas", replicas)
<<<<<<< HEAD
            .append("logHome", logHome)
            .append("includeServerOutInPodLog", includeServerOutInPodLog)
            .append(
                "weblogicConfigurationOverridesSecretNames",
                weblogicConfigurationOverridesSecretNames);
=======
            .append("configOverrideSecrets", configOverrideSecrets);
>>>>>>> 2eee6231

    return builder.toString();
  }

  @Override
  public int hashCode() {
    HashCodeBuilder builder =
        new HashCodeBuilder()
            .appendSuper(super.hashCode())
            .append(domainUID)
            .append(domainName)
            .append(adminSecret)
            .append(asName)
            .append(asPort)
            .append(image)
            .append(imagePullPolicy)
            .append(storage)
            .append(imagePullSecrets)
            .append(adminServer)
            .append(managedServers)
            .append(clusters)
            .append(replicas)
<<<<<<< HEAD
            .append(logHome)
            .append(includeServerOutInPodLog)
            .append(weblogicConfigurationOverridesSecretNames);
=======
            .append(configOverrideSecrets);
>>>>>>> 2eee6231

    return builder.toHashCode();
  }

  @Override
  public boolean equals(Object other) {
    if (other == this) return true;
    if (!(other instanceof DomainSpec)) return false;

    DomainSpec rhs = ((DomainSpec) other);
    EqualsBuilder builder =
        new EqualsBuilder()
            .appendSuper(super.equals(other))
            .append(domainUID, rhs.domainUID)
            .append(domainName, rhs.domainName)
            .append(adminSecret, rhs.adminSecret)
            .append(asName, rhs.asName)
            .append(asPort, rhs.asPort)
            .append(image, rhs.image)
            .append(storage, rhs.storage)
            .append(imagePullPolicy, rhs.imagePullPolicy)
            .append(imagePullSecrets, rhs.imagePullSecrets)
            .append(adminServer, rhs.adminServer)
            .append(managedServers, rhs.managedServers)
            .append(clusters, rhs.clusters)
            .append(replicas, rhs.replicas)
<<<<<<< HEAD
            .append(logHome, rhs.logHome)
            .append(includeServerOutInPodLog, rhs.includeServerOutInPodLog)
            .append(
                weblogicConfigurationOverridesSecretNames,
                rhs.weblogicConfigurationOverridesSecretNames);
=======
            .append(configOverrideSecrets, rhs.configOverrideSecrets);
>>>>>>> 2eee6231

    return builder.isEquals();
  }

  private Server getServer(String serverName) {
    return managedServers.get(serverName);
  }

  private Cluster getCluster(String clusterName) {
    return clusters.get(clusterName);
  }

  private int getReplicaCountFor(Cluster cluster) {
    return hasReplicaCount(cluster)
        ? cluster.getReplicas()
        : Optional.ofNullable(replicas).orElse(0);
  }

  private boolean hasReplicaCount(Cluster cluster) {
    return cluster != null && cluster.getReplicas() != null;
  }

  public AdminServer getAdminServer() {
    return Optional.ofNullable(adminServer).orElse(AdminServer.NULL_ADMIN_SERVER);
  }

  public void setAdminServer(AdminServer adminServer) {
    this.adminServer = adminServer;
  }

  public Map<String, ManagedServer> getManagedServers() {
    return managedServers;
  }

  public Map<String, Cluster> getClusters() {
    return clusters;
  }

  class V2EffectiveConfigurationFactory implements EffectiveConfigurationFactory {
    @Override
    public ServerSpec getAdminServerSpec() {
      return new AdminServerSpecV2Impl(DomainSpec.this, adminServer);
    }

    @Override
    public ServerSpec getServerSpec(String serverName, String clusterName) {
      return new ManagedServerSpecV2Impl(
          DomainSpec.this,
          getServer(serverName),
          getClusterLimit(clusterName),
          getCluster(clusterName),
          DomainSpec.this);
    }

    private Integer getClusterLimit(String clusterName) {
      return clusterName == null ? null : getReplicaCount(clusterName);
    }

    @Override
    public boolean isShuttingDown() {
      return !getAdminServerSpec().shouldStart(0);
    }

    @Override
    public int getReplicaCount(String clusterName) {
      return getReplicaCountFor(getCluster(clusterName));
    }

    @Override
    public void setReplicaCount(String clusterName, int replicaCount) {
      getOrCreateCluster(clusterName).setReplicas(replicaCount);
    }

    @Override
    public List<String> getExportedNetworkAccessPointNames() {
      return getAdminServer().getExportedNetworkAccessPointNames();
    }

    @Override
    public Map<String, String> getChannelServiceLabels(String napName) {
      ExportedNetworkAccessPoint accessPoint = getExportedNetworkAccessPoint(napName);

      return accessPoint == null ? Collections.emptyMap() : accessPoint.getLabels();
    }

    private ExportedNetworkAccessPoint getExportedNetworkAccessPoint(String napName) {
      return getAdminServer().getExportedNetworkAccessPoint(napName);
    }

    @Override
    public Map<String, String> getChannelServiceAnnotations(String napName) {
      ExportedNetworkAccessPoint accessPoint = getExportedNetworkAccessPoint(napName);

      return accessPoint == null ? Collections.emptyMap() : accessPoint.getAnnotations();
    }

    @Override
    public Integer getDefaultReplicaLimit() {
      return 0;
    }

    private Cluster getOrCreateCluster(String clusterName) {
      Cluster cluster = getCluster(clusterName);
      if (cluster != null) return cluster;

      return createClusterWithName(clusterName);
    }

    private Cluster createClusterWithName(String clusterName) {
      Cluster cluster = new Cluster().withClusterName(clusterName);
      clusters.put(clusterName, cluster);
      return cluster;
    }
  }
}<|MERGE_RESOLUTION|>--- conflicted
+++ resolved
@@ -609,15 +609,9 @@
             .append("managedServers", managedServers)
             .append("clusters", clusters)
             .append("replicas", replicas)
-<<<<<<< HEAD
             .append("logHome", logHome)
             .append("includeServerOutInPodLog", includeServerOutInPodLog)
-            .append(
-                "weblogicConfigurationOverridesSecretNames",
-                weblogicConfigurationOverridesSecretNames);
-=======
             .append("configOverrideSecrets", configOverrideSecrets);
->>>>>>> 2eee6231
 
     return builder.toString();
   }
@@ -640,13 +634,9 @@
             .append(managedServers)
             .append(clusters)
             .append(replicas)
-<<<<<<< HEAD
             .append(logHome)
             .append(includeServerOutInPodLog)
-            .append(weblogicConfigurationOverridesSecretNames);
-=======
             .append(configOverrideSecrets);
->>>>>>> 2eee6231
 
     return builder.toHashCode();
   }
@@ -673,15 +663,9 @@
             .append(managedServers, rhs.managedServers)
             .append(clusters, rhs.clusters)
             .append(replicas, rhs.replicas)
-<<<<<<< HEAD
             .append(logHome, rhs.logHome)
             .append(includeServerOutInPodLog, rhs.includeServerOutInPodLog)
-            .append(
-                weblogicConfigurationOverridesSecretNames,
-                rhs.weblogicConfigurationOverridesSecretNames);
-=======
             .append(configOverrideSecrets, rhs.configOverrideSecrets);
->>>>>>> 2eee6231
 
     return builder.isEquals();
   }
