--- conflicted
+++ resolved
@@ -103,6 +103,7 @@
 @IntegrationTest
 class ItOperatorWlsUpgrade {
 
+  public static final String OLD_DOMAIN_VERSION = "v8";
   private static LoggingFacade logger = null;
   private String domainUid = "domain1";
   private String adminServerPodName = domainUid + "-admin-server";
@@ -141,7 +142,7 @@
   @ValueSource(strings = { "Image", "FromModel" })
   void testOperatorWlsUpgradeFrom304ToLatest(String domainType) {
     logger.info("Starting test testOperatorWlsUpgradeFrom304ToLatest with domain type {0}", domainType);
-    installAndUpgradeOperator(domainType, "3.0.4", "v8", OLD_DEFAULT_EXTERNAL_SERVICE_NAME_SUFFIX);
+    installAndUpgradeOperator(domainType, "3.0.4", OLD_DOMAIN_VERSION, OLD_DEFAULT_EXTERNAL_SERVICE_NAME_SUFFIX);
   }
 
   /**
@@ -152,7 +153,7 @@
   @ValueSource(strings = { "Image", "FromModel" })
   void testOperatorWlsUpgradeFrom314ToLatest(String domainType) {
     logger.info("Starting test testOperatorWlsUpgradeFrom314ToLatest with domain type {0}", domainType);
-    installAndUpgradeOperator(domainType, "3.1.4", "v8", DEFAULT_EXTERNAL_SERVICE_NAME_SUFFIX);
+    installAndUpgradeOperator(domainType, "3.1.4", OLD_DOMAIN_VERSION, DEFAULT_EXTERNAL_SERVICE_NAME_SUFFIX);
   }
 
   /**
@@ -163,7 +164,7 @@
   @ValueSource(strings = { "Image", "FromModel" })
   void testOperatorWlsUpgradeFrom325ToLatest(String domainType) {
     logger.info("Starting test testOperatorWlsUpgradeFrom325ToLatest with domain type {0}", domainType);
-    installAndUpgradeOperator(domainType, "3.2.5", "v8", DEFAULT_EXTERNAL_SERVICE_NAME_SUFFIX);
+    installAndUpgradeOperator(domainType, "3.2.5", OLD_DOMAIN_VERSION, DEFAULT_EXTERNAL_SERVICE_NAME_SUFFIX);
   }
 
   /**
@@ -174,7 +175,7 @@
   @ValueSource(strings = { "Image", "FromModel" })
   void testOperatorWlsUpgradeFrom336ToLatest(String domainType) {
     logger.info("Starting test testOperatorWlsUpgradeFrom336ToLatest with domain type {0}", domainType);
-    installAndUpgradeOperator(domainType, "3.3.6", "v8", DEFAULT_EXTERNAL_SERVICE_NAME_SUFFIX);
+    installAndUpgradeOperator(domainType, "3.3.6", OLD_DOMAIN_VERSION, DEFAULT_EXTERNAL_SERVICE_NAME_SUFFIX);
   }
 
   /**
@@ -252,7 +253,7 @@
 
     // verify there is no status condition type Completed before upgrading to Latest
     verifyDomainStatusConditionTypeDoesNotExist(domainUid, domainNamespace,
-        DOMAIN_STATUS_CONDITION_COMPLETED_TYPE, "v8");
+        DOMAIN_STATUS_CONDITION_COMPLETED_TYPE, OLD_DOMAIN_VERSION);
 
     // start a new thread to collect the availability data of 
     // the application while the main thread performs operator upgrade
@@ -586,27 +587,26 @@
     params.command(new String(commandStr));
     boolean result = Command.withParams(params).execute();
   }
-
-<<<<<<< HEAD
+  
   void checkDomainStatus(String domainNamespace) {
 
     // verify the condition type Completed exists
     checkDomainStatusConditionTypeExists(domainUid, domainNamespace,
-        DOMAIN_STATUS_CONDITION_COMPLETED_TYPE, "v8");
+        DOMAIN_STATUS_CONDITION_COMPLETED_TYPE, OLD_DOMAIN_VERSION);
     // verify the condition type Available exists
     checkDomainStatusConditionTypeExists(domainUid, domainNamespace,
-        DOMAIN_STATUS_CONDITION_AVAILABLE_TYPE, "v8");
+        DOMAIN_STATUS_CONDITION_AVAILABLE_TYPE, OLD_DOMAIN_VERSION);
     // verify the condition Completed type has status True
     checkDomainStatusConditionTypeHasExpectedStatus(domainUid, domainNamespace,
-        DOMAIN_STATUS_CONDITION_COMPLETED_TYPE, "True", "v8");
+        DOMAIN_STATUS_CONDITION_COMPLETED_TYPE, "True", OLD_DOMAIN_VERSION);
     // verify the condition Available type has status True
     checkDomainStatusConditionTypeHasExpectedStatus(domainUid, domainNamespace,
-        DOMAIN_STATUS_CONDITION_AVAILABLE_TYPE, "True", "v8");
+        DOMAIN_STATUS_CONDITION_AVAILABLE_TYPE, "True", OLD_DOMAIN_VERSION);
     // verify there is no status condition type Failed
     verifyDomainStatusConditionTypeDoesNotExist(domainUid, domainNamespace,
-        DOMAIN_STATUS_CONDITION_FAILED_TYPE, "v8");
-  }
-=======
+        DOMAIN_STATUS_CONDITION_FAILED_TYPE, OLD_DOMAIN_VERSION);
+  }
+
   private void checkAdminPortForwarding(String domainNamespace, boolean successExpected) {
 
     logger.info("Checking port forwarding [{0}]", successExpected);
@@ -627,5 +627,4 @@
     stopPortForwardProcess(domainNamespace);
   }
 
->>>>>>> bde02c54
 }