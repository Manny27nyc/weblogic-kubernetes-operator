// Copyright (c) 2019, Oracle Corporation and/or its affiliates.  All rights reserved.
// Licensed under the Universal Permissive License v 1.0 as shown at https://oss.oracle.com/licenses/upl.

package oracle.kubernetes.operator;

import java.io.File;
import java.nio.file.Files;
import java.nio.file.Paths;
import java.nio.file.StandardOpenOption;
import java.util.Map;
import java.util.logging.Level;
import java.util.regex.Matcher;
import java.util.regex.Pattern;

import oracle.kubernetes.operator.utils.Domain;
import oracle.kubernetes.operator.utils.ExecResult;
import oracle.kubernetes.operator.utils.LoggerHelper;
import oracle.kubernetes.operator.utils.Operator;
import oracle.kubernetes.operator.utils.TestUtils;
import org.junit.AfterClass;
import org.junit.Assume;
import org.junit.BeforeClass;
import org.junit.FixMethodOrder;
import org.junit.Test;
import org.junit.runners.MethodSorters;

/**
 * Simple JUnit test file used for testing Operator.
 *
 * <p>This test is used for testing operator working with Elastic Stack
 */
@FixMethodOrder(MethodSorters.NAME_ASCENDING)
public class ItElasticLogging extends BaseTest {
  private static final String logstashIndexKey = "logstash";
  private static final String kibanaIndexKey = "kibana";
  private static final String wlsIndexKey = "wls";
  private static final String elasticStackYamlLoc =
      "kubernetes/samples/scripts/elasticsearch-and-kibana/elasticsearch_and_kibana.yaml";
  private static final String loggingJarRepos =
      "https://github.com/oracle/weblogic-logging-exporter/releases/download/v0.1.1";
  private static final String wlsLoggingExpJar = "weblogic-logging-exporter-0.1.1.jar";
  private static final String snakeyamlJarRepos =
      "https://repo1.maven.org/maven2/org/yaml/snakeyaml/1.23";
  private static final String snakeyamlJar = "snakeyaml-1.23.jar";
  private static final String loggingYamlFile = "WebLogicLoggingExporter.yaml";
  private static final String loggingYamlFileBck = "WebLogicLoggingExporter_bck.yaml";
  private static Operator operator;
  private static Domain domain;
  private static String k8sExecCmdPrefix;
  private static String elasticSearchURL;
  private static Map<String, Object> testVarMap;
  private static String loggingExpArchiveLoc;
  private static String testClassName;

  /**
   * This method gets called only once before any of the test methods are executed. It does the
   * initialization of the integration test properties defined in OperatorIT.properties and setting
   * the resultRoot, pvRoot and projectRoot attributes. It installs Elastic Stack, verifies Elastic
   * Stack is ready to use, creates an operator and a WebLogic domain
   *
   * @throws Exception exception
   */
  @BeforeClass
  public static void staticPrepare() throws Exception {
    if (FULLTEST) {
      testClassName = new Object() {
      }.getClass().getEnclosingClass().getSimpleName();
      // initialize test properties and create the directories
      initialize(APP_PROPS_FILE, testClassName);

      //Adding filter to WebLogicLoggingExporter.yaml
      addFilterToElkFile();

      // Install Elastic Stack
      StringBuffer cmd =
          new StringBuffer("kubectl apply -f ")
              .append(getProjectRoot())
              .append("/")
              .append(elasticStackYamlLoc);
      LoggerHelper.getLocal().log(Level.INFO, "Command to Install Elastic Stack: " + cmd.toString());
      TestUtils.exec(cmd.toString());

      // Create operator-elk
      if (operator == null) {
        LoggerHelper.getLocal().log(Level.INFO, "Creating Operator & waiting for the script to complete execution");
        operator = TestUtils.createOperator(OPERATOR1_ELK_YAML, "2/2");
      }

      // create domain
      if (domain == null) {
        LoggerHelper.getLocal().log(Level.INFO, "Creating WLS Domain & waiting for the script to complete execution");
        domain = TestUtils.createDomain(DOMAINONPV_LOGGINGEXPORTER_YAML);
        domain.verifyDomainCreated();
      }

      // Get Elasticsearch host and port from yaml file and build Elasticsearch URL
      testVarMap = TestUtils.loadYaml(OPERATOR1_ELK_YAML);
      String operatorPodName = operator.getOperatorPodName();
      StringBuffer elasticSearchUrlBuff =
          new StringBuffer("http://")
              .append(testVarMap.get("elasticSearchHost"))
              .append(":")
              .append(testVarMap.get("elasticSearchPort"));
      elasticSearchURL = elasticSearchUrlBuff.toString();
      Assume.assumeFalse(
          "Got null when building Elasticsearch URL", elasticSearchURL.contains("null"));

      // Create the prefix of k8s exec command
      StringBuffer k8sExecCmdPrefixBuff =
          new StringBuffer("kubectl exec -it ")
              .append(operatorPodName)
              .append(" -n ")
              .append(operator.getOperatorNamespace())
              .append(" -- /bin/bash -c ")
              .append("'curl ")
              .append(elasticSearchURL);
      k8sExecCmdPrefix = k8sExecCmdPrefixBuff.toString();

      // Verify that Elastic Stack is ready to use
      verifyLoggingExpReady(logstashIndexKey);
      verifyLoggingExpReady(kibanaIndexKey);

      // Create a dir to hold required WebLogic logging exporter archive files
      loggingExpArchiveLoc = BaseTest.getResultDir() + "/loggingExpArchDir";
      Files.createDirectories(Paths.get(loggingExpArchiveLoc));
    }
  }

  /**
   * Releases k8s cluster lease, archives result, pv directories and uninstall Elastic Stack.
   *
   * @throws Exception exception
   */
  @AfterClass
  public static void staticUnPrepare() throws Exception {
    if (FULLTEST) {
      LoggerHelper.getLocal().log(Level.INFO, "+++++++++++++++++++++++++++++++++---------------------------------+");
      LoggerHelper.getLocal().log(Level.INFO, "BEGIN");
      LoggerHelper.getLocal().log(Level.INFO, "Run once, release cluster lease");

      // Uninstall Elastic Stack
      StringBuffer cmd =
          new StringBuffer("kubectl delete -f ")
              .append(getProjectRoot())
              .append("/")
              .append(elasticStackYamlLoc);
      LoggerHelper.getLocal().log(Level.INFO, "Command to uninstall Elastic Stack: " + cmd.toString());
      TestUtils.exec(cmd.toString());

      // Restore the test env
      deleteTestFile();
<<<<<<< HEAD
      if (domain != null) {
        TestUtils.deleteWeblogicDomainResources(domain.getDomainUid());
        TestUtils.verifyAfterDeletion(domain);
      }
=======

      tearDown(new Object() {}.getClass().getEnclosingClass().getSimpleName());
>>>>>>> 84a06b3f

      // tearDown(new Object() {}.getClass().getEnclosingClass().getSimpleName());

      LoggerHelper.getLocal().log(Level.INFO, "SUCCESS");
    }
  }

  /**
   * Use Elasticsearch Count API to query logs of level=INFO. Verify that total number of logs
   * for level=INFO is not zero and failed count is zero
   *
   * @throws Exception exception
   */
  @Test
  public void testLogLevelSearch() throws Exception {
    Assume.assumeTrue(FULLTEST);
    String testMethodName = new Object() {
    }.getClass().getEnclosingMethod().getName();
    logTestBegin(testMethodName);

    // Verify that number of logs is not zero and failed count is zero
    String regex = ".*count\":(\\d+),.*failed\":(\\d+)";
    String queryCriteria = "/_count?q=level:INFO";
<<<<<<< HEAD
    verifySearchResults(queryCriteria, regex, logstashIndexKey, true);

    LoggerHelper.getLocal().log(Level.INFO, "SUCCESS - " + testMethodName);
=======
    verifySearchResults(queryCriteria, regex, logstashIndexKey,true);

    logger.info("SUCCESS - " + testMethodName);
>>>>>>> 84a06b3f
  }

  /**
   * Use Elasticsearch Search APIs to query Operator log info. Verify that log hits for
   * type=weblogic-operator are not empty
   *
   * @throws Exception exception
   */
  @Test
  public void testOperatorLogSearch() throws Exception {
    Assume.assumeTrue(FULLTEST);
    String testMethodName = new Object() {
    }.getClass().getEnclosingMethod().getName();
    logTestBegin(testMethodName);

    // Verify that log hits for Operator are not empty
    String regex = ".*took\":(\\d+),.*hits\":\\{(.+)\\}";
    String queryCriteria = "/_search?q=type:weblogic-operator";
    verifySearchResults(queryCriteria, regex, logstashIndexKey, false);

<<<<<<< HEAD
    LoggerHelper.getLocal().log(Level.INFO, "SUCCESS - " + testMethodName);
=======
    logger.info("SUCCESS - " + testMethodName);
>>>>>>> 84a06b3f
  }

  /**
   * Use Elasticsearch Search APIs to query WebLogic log info. Verify that log hits for
   * WebLogic servers are not empty
   *
   * @throws Exception exception
   */
  @Test
  public void testWebLogicLogSearch() throws Exception {
    Assume.assumeTrue(FULLTEST);
    String testMethodName = new Object() {
    }.getClass().getEnclosingMethod().getName();
    logTestBegin(testMethodName);

    final Map<String, Object> domainMap = domain.getDomainMap();
    final String domainUid = domain.getDomainUid();
    final String adminServerName = (String) domainMap.get("adminServerName");
    final String adminServerPodName = domainUid + "-" + adminServerName;
    final String managedServerNameBase = domainMap.get("managedServerNameBase").toString();
    final String managedServerPodName = domainUid + "-" + managedServerNameBase + "1";

    // Verify that log hits for admin server are not empty
    String regex = ".*took\":(\\d+),.*hits\":\\{(.+)\\}";
    String queryCriteria = "/_search?q=log:" + adminServerPodName + " | grep RUNNING";
    verifySearchResults(queryCriteria, regex, logstashIndexKey, false);

    // Verify that log hits for managed server are not empty
    queryCriteria = "/_search?q=log:" + managedServerPodName + " | grep RUNNING";
    verifySearchResults(queryCriteria, regex, logstashIndexKey, false);

    LoggerHelper.getLocal().log(Level.INFO, "SUCCESS - " + testMethodName);
  }

  /**
   * Install WebLogic logging exporter in all WebLogic server pods to collect WebLogic logs.
   * Use Elasticsearch Search APIs to query WebLogic log info pushed to Elasticsearch repository
   * by WebLogic logging exporter . Verify that log hits for WebLogic servers are not empty
   *
   * @throws Exception exception
   */
  @Test
  public void testWlsLoggingExporter() throws Exception {
    Assume.assumeTrue(FULLTEST);
    String testMethodName = new Object() {
    }.getClass().getEnclosingMethod().getName();
    logTestBegin(testMethodName);
    Map<String, Object> domainMap = domain.getDomainMap();
    final String managedServerName = domainMap.get("managedServerNameBase").toString() + "1";

    // Download WebLogic logging exporter
    downloadWlsLoggingExporterJars();
    // Copy required resources to all wls server pods
    copyResourceFilesToAllPods();

    // Rrestart WebLogic domain
    domain.shutdownUsingServerStartPolicy();
    domain.restartUsingServerStartPolicy();

    // Verify that WebLogic logging exporter installed successfully
    verifyLoggingExpReady(wlsIndexKey);

    // Verify that hits of log level = Notice are not empty
    String regex = ".*took\":(\\d+),.*hits\":\\{(.+)\\}";
    String queryCriteria = "/_search?q=level:Notice";
    verifySearchResults(queryCriteria, regex, wlsIndexKey, false);
    // Verify that hits of loggerName = WebLogicServer are not empty
    queryCriteria = "/_search?q=loggerName:WebLogicServer";
    verifySearchResults(queryCriteria, regex, wlsIndexKey, false);
    // Verify that hits of _type:doc are not empty
    queryCriteria = "/_search?q=_type:doc";
    verifySearchResults(queryCriteria, regex, wlsIndexKey, false);
    // Verify that serverName:managed-server1 is filtered out
    // by checking the count of logs from serverName:managed-server1 is zero and no failures
    // e.g. when running the query:
    // curl -X GET http://elasticsearch.default.svc.cluster.local:9200/wls/_count?q=serverName:managed-server1
    // Expected return result is:
    // {"count":0,"_shards":{"total":5,"successful":5,"skipped":0,"failed":0}}
    regex = ".*count\":(\\d+),.*failed\":(\\d+)";
    queryCriteria = "/_count?q=serverName:" + managedServerName;
    verifySearchResults(queryCriteria, regex, wlsIndexKey, true, "notExist");

<<<<<<< HEAD
    LoggerHelper.getLocal().log(Level.INFO, "SUCCESS - " + testMethodName);
=======
    logger.info("SUCCESS - " + testMethodName);
>>>>>>> 84a06b3f
  }

  private static void verifyLoggingExpReady(String index) throws Exception {
    // Get index status info
    String healthStatus = execLoggingExpStatusCheck("*" + index + "*", "$1");
    String indexStatus = execLoggingExpStatusCheck("*" + index + "*", "$2");
    String indexName = execLoggingExpStatusCheck("*" + index + "*", "$3");

    Assume.assumeNotNull(healthStatus);
    Assume.assumeNotNull(indexStatus);
    Assume.assumeNotNull(indexName);

    if (!index.equalsIgnoreCase(kibanaIndexKey)) {
      // Add the logstash and wls index name to a Map
      testVarMap.put(index, indexName);
    }

    //There are multiple indexes from Kibana 6.8.0
    String[] healthStatusArr =
<<<<<<< HEAD
        healthStatus.split(System.getProperty("line.separator"));
    String[] indexStatusArr =
        indexStatus.split(System.getProperty("line.separator"));
    String[] indexNameArr =
        indexName.split(System.getProperty("line.separator"));
=======
      healthStatus.split(System.getProperty("line.separator"));
    String[] indexStatusArr =
      indexStatus.split(System.getProperty("line.separator"));
    String[] indexNameArr =
      indexName.split(System.getProperty("line.separator"));
>>>>>>> 84a06b3f

    for (int i = 0; i < indexStatusArr.length; i++) {
      LoggerHelper.getLocal().log(Level.INFO, "Health status of " + indexNameArr[i] + " is: " + healthStatusArr[i]);
      LoggerHelper.getLocal().log(Level.INFO, "Index status of " + indexNameArr[i] + " is: " + indexStatusArr[i]);
      // Verify that the health status of index
      Assume.assumeTrue(
          index + " is not ready!",
          healthStatusArr[i].trim().equalsIgnoreCase("yellow")
              || healthStatusArr[i].trim().equalsIgnoreCase("green"));
      // Verify that the index is open for use
      Assume.assumeTrue(index + " index is not open!",
<<<<<<< HEAD
          indexStatusArr[i].trim().equalsIgnoreCase("open"));
    }

    LoggerHelper.getLocal().log(Level.INFO, "ELK Stack is up and running and ready to use!");
=======
                        indexStatusArr[i].trim().equalsIgnoreCase("open"));
    }

    logger.info("ELK Stack is up and running and ready to use!");
>>>>>>> 84a06b3f
  }

  private static String execLoggingExpStatusCheck(String indexName, String varLoc)
      throws Exception {
    ExecResult result = null;
    StringBuffer k8sExecCmdPrefixBuff = new StringBuffer(k8sExecCmdPrefix);
    String cmd =
        k8sExecCmdPrefixBuff
            .append("/_cat/indices/")
            .append(indexName)
            .append(" | awk '\\''{ print ")
            .append(varLoc)
            .append(" }'\\'")
            .toString();
<<<<<<< HEAD
    LoggerHelper.getLocal().log(Level.INFO, "Command to exec Elastic Stack status check: " + cmd);
=======
    logger.info("Command to exec Elastic Stack status check: " + cmd);
>>>>>>> 84a06b3f

    int i = 0;
    while (i < BaseTest.getMaxIterationsPod()) {
      result = TestUtils.exec(cmd);
      LoggerHelper.getLocal().log(Level.INFO, "Result: " + result.stdout());
      if (null != result.stdout()) {
        break;
      }

<<<<<<< HEAD
      LoggerHelper.getLocal().log(Level.INFO,
=======
      logger.info(
>>>>>>> 84a06b3f
          "ELK Stack is not ready Ite ["
              + i
              + "/"
              + BaseTest.getMaxIterationsPod()
              + "], sleeping "
              + BaseTest.getWaitTimePod()
              + " seconds more");
      Thread.sleep(BaseTest.getWaitTimePod() * 1000);
      i++;
    }

    return result.stdout();
  }

  private void verifySearchResults(String queryCriteria, String regex,
                                   String index, boolean checkCount, String... args)
      throws Exception {
    String checkExist = (args.length == 0) ? "" : args[0];
    int count = -1;
    int failedCount = -1;
    String hits = "";
    String results = null;
    int i = 0;
    while (i < BaseTest.getMaxIterationsPod()) {
      results = execSearchQuery(queryCriteria, index);
      Pattern pattern = Pattern.compile(regex);
      Matcher matcher = pattern.matcher(results);
      if (matcher.find()) {
        count = Integer.parseInt(matcher.group(1));
        if (checkCount) {
          failedCount = Integer.parseInt(matcher.group(2));
        } else {
          hits = matcher.group(2);
        }

        break;
      }

<<<<<<< HEAD
      LoggerHelper.getLocal().log(Level.INFO,
=======
      logger.info(
>>>>>>> 84a06b3f
          "Logs are not pushed to ELK Stack Ite ["
              + i
              + "/"
              + BaseTest.getMaxIterationsPod()
              + "], sleeping "
              + BaseTest.getWaitTimePod()
              + " seconds more");
      Thread.sleep(BaseTest.getWaitTimePod() * 1000);
      i++;
    }

<<<<<<< HEAD
    LoggerHelper.getLocal().log(Level.INFO, "Total count of logs: " + count);
=======
    logger.info("Total count of logs: " + count);
>>>>>>> 84a06b3f
    if (!checkExist.equalsIgnoreCase("notExist")) {
      Assume.assumeTrue("Total count of logs should be more than 0!", count > 0);
      if (checkCount) {
        Assume.assumeTrue("Total failed count should be 0!", failedCount == 0);
        LoggerHelper.getLocal().log(Level.INFO, "Total failed count: " + failedCount);
      } else {
        Assume.assumeFalse("Total hits of search is empty!", hits.isEmpty());
      }
    } else {
      Assume.assumeTrue("Total count of logs should be zero!", count == 0);
    }
  }

  private String execSearchQuery(String queryCriteria, String index)
      throws Exception {
    StringBuffer k8sExecCmdPrefixBuff = new StringBuffer(k8sExecCmdPrefix);
    int offset = k8sExecCmdPrefixBuff.indexOf("http");
    k8sExecCmdPrefixBuff.insert(offset, " -X GET ");
    String indexName = (String) testVarMap.get(index);
    String cmd =
        k8sExecCmdPrefixBuff
            .append("/")
            .append(indexName)
            .append(queryCriteria)
            .append("'")
            .toString();
    LoggerHelper.getLocal().log(Level.INFO, "Command to search: " + cmd);
    ExecResult result = TestUtils.exec(cmd);

    return result.stdout();
  }

  private void downloadWlsLoggingExporterJars() throws Exception {
    File loggingJatReposDir = new File(loggingExpArchiveLoc);
    File wlsLoggingExpFile =
        new File(loggingExpArchiveLoc + "/" + wlsLoggingExpJar);
    File snakeyamlFile =
        new File(loggingExpArchiveLoc + "/" + snakeyamlJar);
    int i = 0;

    if (loggingJatReposDir.list().length == 0) {
      StringBuffer getJars = new StringBuffer();
      getJars
          .append(" wget -P ")
          .append(loggingExpArchiveLoc)
          .append(" --server-response --waitretry=5 --retry-connrefused ")
          .append(loggingJarRepos)
          .append("/")
          .append(wlsLoggingExpJar);
<<<<<<< HEAD
      logger.info("Executing cmd " + getJars);

      // Make sure downloading completed
      while (i < BaseTest.getMaxIterationsPod()) {
        ExecResult result = TestUtils.exec(getJars.toString());
        logger.info("exit code: " + result.exitValue());
        logger.info("Result: " + result.stdout());
=======
      logger.info("Executing cmd " + getJars.toString());

      // Make sure downloading completed
      while (i < BaseTest.getMaxIterationsPod()) {
        try {
          ExecResult result = TestUtils.exec(getJars.toString());
          logger.info("exit code: " + result.exitValue());
          logger.info("Result: " + result.stdout());
        } catch (RuntimeException rtect) {
          logger.info("Caught RuntimeException. retrying..." + rtect.getMessage());
        }
>>>>>>> 84a06b3f

        if (wlsLoggingExpFile.exists()) {
          break;
        }

        logger.info(
            "Downloading " + wlsLoggingExpJar + " not done ["
                + i
                + "/"
                + BaseTest.getMaxIterationsPod()
                + "], sleeping "
                + BaseTest.getWaitTimePod()
                + " seconds more");
        Thread.sleep(BaseTest.getWaitTimePod() * 1000);
        i++;
      }

      i = 0;
      //Delete the content of StringBuffer
      getJars.setLength(0);
      getJars
          .append("wget -P ")
          .append(loggingExpArchiveLoc)
          .append(" --server-response --waitretry=5 --retry-connrefused ")
          .append(snakeyamlJarRepos)
          .append("/")
          .append(snakeyamlJar);
<<<<<<< HEAD
      LoggerHelper.getLocal().log(Level.INFO, "Executing cmd " + getJars.toString());

      // Make sure downloading completed
      while (i < BaseTest.getMaxIterationsPod()) {
        ExecResult result = TestUtils.exec(getJars.toString());
        LoggerHelper.getLocal().log(Level.INFO, "exit code: " + result.exitValue());
        LoggerHelper.getLocal().log(Level.INFO, "Result: " + result.stdout());
=======
      logger.info("Executing cmd " + getJars.toString());

      // Make sure downloading completed
      while (i < BaseTest.getMaxIterationsPod()) {
        try {
          ExecResult result = TestUtils.exec(getJars.toString());
          logger.info("exit code: " + result.exitValue());
          logger.info("Result: " + result.stdout());
        } catch (RuntimeException rtect) {
          logger.info("Caught RuntimeException. retrying..." + rtect.getMessage());
        }
>>>>>>> 84a06b3f

        if (snakeyamlFile.exists()) {
          break;
        }

<<<<<<< HEAD
        LoggerHelper.getLocal().log(Level.INFO,
=======
        logger.info(
>>>>>>> 84a06b3f
            "Downloading " + snakeyamlJar + " not done ["
                + i
                + "/"
                + BaseTest.getMaxIterationsPod()
                + "], sleeping "
                + BaseTest.getWaitTimePod()
                + " seconds more");
        Thread.sleep(BaseTest.getWaitTimePod() * 1000);
        i++;
      }
    }

    Assume.assumeTrue("Failed to download <" + wlsLoggingExpFile + ">",
<<<<<<< HEAD
        wlsLoggingExpFile.exists());
    Assume.assumeTrue("Failed to download <" + snakeyamlFile + ">",
        snakeyamlFile.exists());
=======
                      wlsLoggingExpFile.exists());
    Assume.assumeTrue("Failed to download <" + snakeyamlFile + ">",
                      snakeyamlFile.exists());
>>>>>>> 84a06b3f
    File[] jarFiles = loggingJatReposDir.listFiles();
    for (File jarFile : jarFiles) {
      LoggerHelper.getLocal().log(Level.INFO, "Downloaded jar file : " + jarFile.getName());
    }
  }

<<<<<<< HEAD
  private void copyResourceFilesToAllPods() throws Exception {
=======
  private void copyResourceFilesToAllPods() throws Exception  {
>>>>>>> 84a06b3f
    Map<String, Object> domainMap = domain.getDomainMap();
    String domainUid = domain.getDomainUid();
    String domainNS = domainMap.get("namespace").toString();
    String adminServerName = (String) domainMap.get("adminServerName");
    String adminServerPodName = domainUid + "-" + adminServerName;
    String managedServerNameBase = domainMap.get("managedServerNameBase").toString();
    String managedServerPodNameBase = domainUid + "-" + managedServerNameBase;
    int initialManagedServerReplicas =
        ((Integer) domainMap.get("initialManagedServerReplicas")).intValue();

    //Copy test files to admin pod
    LoggerHelper.getLocal().log(Level.INFO,
        "Copying the resources to admin pod("
        + domainUid
        + "-"
        + adminServerPodName
        + ")");
    copyResourceFilesToOnePod(adminServerPodName, domainNS);

    //Copy test files to all managed server pods
    for (int i = 1; i <= initialManagedServerReplicas; i++) {
      LoggerHelper.getLocal().log(Level.INFO,
          "Copying the resources to managed pod("
          + domainUid
          + "-"
          + managedServerNameBase
          + i
          + ")");
      copyResourceFilesToOnePod(managedServerPodNameBase + i, domainNS);
    }
  }

  private void copyResourceFilesToOnePod(String podName, String domainNS)
      throws Exception {
    final String resourceDir =
        BaseTest.getProjectRoot() + "/integration-tests/src/test/resources";
    final String testResourceDir = resourceDir + "/loggingexporter";

    StringBuffer cmdLisDir = new StringBuffer("kubectl -n ");
    cmdLisDir
        .append(domainNS)
        .append(" exec -it ")
        .append(podName)
        .append(" -- bash -c 'ls -l /shared/domains/domainonpvwlst")
        .append("'");
    logger.info("Executing cmd " + cmdLisDir.toString());
    ExecResult result = TestUtils.exec(cmdLisDir.toString());
    logger.info("exit code: " + result.exitValue());
    logger.info("Result: " + result.stdout());
<<<<<<< HEAD

    //kubectl -n default exec -it domainonpvwlst-admin-server  -- bash -c 'ls -l /shared/domains/domainonpvwlst/lib'

=======

    cmdLisDir.setLength(0);
    cmdLisDir = new StringBuffer("kubectl -n ");
    cmdLisDir
      .append(domainNS)
      .append(" exec -it ")
      .append(podName)
      .append(" -- bash -c 'ls -l /shared/domains/domainonpvwlst/lib/")
      .append("'");
    logger.info("Executing cmd " + cmdLisDir.toString());
    result = TestUtils.exec(cmdLisDir.toString());
    logger.info("exit code: " + result.exitValue());
    logger.info("Result: " + result.stdout());

    cmdLisDir.setLength(0);
    cmdLisDir = new StringBuffer("ls -l " + loggingExpArchiveLoc);
    logger.info("Executing cmd " + cmdLisDir.toString());
    result = TestUtils.exec(cmdLisDir.toString());
    logger.info("exit code: " + result.exitValue());
    logger.info("Result: " + result.stdout());
>>>>>>> 84a06b3f

    //Copy test files to WebLogic server pod
    TestUtils.copyFileViaCat(
        loggingExpArchiveLoc + "/" + wlsLoggingExpJar,
        "/shared/domains/domainonpvwlst/lib/" + wlsLoggingExpJar,
        podName,
        domainNS);

    TestUtils.copyFileViaCat(
        loggingExpArchiveLoc + "/" + snakeyamlJar,
        "/shared/domains/domainonpvwlst/lib/" + snakeyamlJar,
        podName,
        domainNS);

    TestUtils.copyFileViaCat(
        testResourceDir + "/" + loggingYamlFile,
        "/shared/domains/domainonpvwlst/config/" + loggingYamlFile,
        podName,
        domainNS);
  }

  private static void addFilterToElkFile() throws Exception {
    String managedServerName = "managed-server1";

    final String resourceDir =
        BaseTest.getProjectRoot() + "/integration-tests/src/test/resources";
    final String testResourceDir = resourceDir + "/loggingexporter";
    String filterStr =
        System.lineSeparator() + "weblogicLoggingExporterFilters:"
<<<<<<< HEAD
            + System.lineSeparator() + "- FilterExpression: NOT(SERVER = '"
            + managedServerName + "')";

    TestUtils.copyFile(testResourceDir + "/" + loggingYamlFile,
        testResourceDir + "/" + loggingYamlFileBck);

    Files.write(Paths.get(testResourceDir + "/" + loggingYamlFile),
        filterStr.getBytes(), StandardOpenOption.APPEND);
=======
        + System.lineSeparator() + "- FilterExpression: NOT(SERVER = '"
        + managedServerName + "')";

    TestUtils.copyFile(testResourceDir + "/" + loggingYamlFile,
                       testResourceDir + "/" + loggingYamlFileBck);

    Files.write(Paths.get(testResourceDir + "/" + loggingYamlFile),
                filterStr.getBytes(), StandardOpenOption.APPEND);
>>>>>>> 84a06b3f
  }

  private static void deleteTestFile() throws Exception {
    final String resourceDir =
        BaseTest.getProjectRoot() + "/integration-tests/src/test/resources";
    final String testResourceDir = resourceDir + "/loggingexporter";

    TestUtils.copyFile(testResourceDir + "/" + loggingYamlFileBck,
<<<<<<< HEAD
        testResourceDir + "/" + loggingYamlFile);
=======
                       testResourceDir + "/" + loggingYamlFile);
>>>>>>> 84a06b3f

    Files.delete(new File(testResourceDir + "/" + loggingYamlFileBck).toPath());
  }
}<|MERGE_RESOLUTION|>--- conflicted
+++ resolved
@@ -149,15 +149,8 @@
 
       // Restore the test env
       deleteTestFile();
-<<<<<<< HEAD
-      if (domain != null) {
-        TestUtils.deleteWeblogicDomainResources(domain.getDomainUid());
-        TestUtils.verifyAfterDeletion(domain);
-      }
-=======
 
       tearDown(new Object() {}.getClass().getEnclosingClass().getSimpleName());
->>>>>>> 84a06b3f
 
       // tearDown(new Object() {}.getClass().getEnclosingClass().getSimpleName());
 
@@ -181,15 +174,11 @@
     // Verify that number of logs is not zero and failed count is zero
     String regex = ".*count\":(\\d+),.*failed\":(\\d+)";
     String queryCriteria = "/_count?q=level:INFO";
-<<<<<<< HEAD
+
     verifySearchResults(queryCriteria, regex, logstashIndexKey, true);
 
     LoggerHelper.getLocal().log(Level.INFO, "SUCCESS - " + testMethodName);
-=======
-    verifySearchResults(queryCriteria, regex, logstashIndexKey,true);
-
-    logger.info("SUCCESS - " + testMethodName);
->>>>>>> 84a06b3f
+
   }
 
   /**
@@ -210,11 +199,7 @@
     String queryCriteria = "/_search?q=type:weblogic-operator";
     verifySearchResults(queryCriteria, regex, logstashIndexKey, false);
 
-<<<<<<< HEAD
     LoggerHelper.getLocal().log(Level.INFO, "SUCCESS - " + testMethodName);
-=======
-    logger.info("SUCCESS - " + testMethodName);
->>>>>>> 84a06b3f
   }
 
   /**
@@ -297,11 +282,7 @@
     queryCriteria = "/_count?q=serverName:" + managedServerName;
     verifySearchResults(queryCriteria, regex, wlsIndexKey, true, "notExist");
 
-<<<<<<< HEAD
     LoggerHelper.getLocal().log(Level.INFO, "SUCCESS - " + testMethodName);
-=======
-    logger.info("SUCCESS - " + testMethodName);
->>>>>>> 84a06b3f
   }
 
   private static void verifyLoggingExpReady(String index) throws Exception {
@@ -321,19 +302,11 @@
 
     //There are multiple indexes from Kibana 6.8.0
     String[] healthStatusArr =
-<<<<<<< HEAD
-        healthStatus.split(System.getProperty("line.separator"));
-    String[] indexStatusArr =
-        indexStatus.split(System.getProperty("line.separator"));
-    String[] indexNameArr =
-        indexName.split(System.getProperty("line.separator"));
-=======
       healthStatus.split(System.getProperty("line.separator"));
     String[] indexStatusArr =
       indexStatus.split(System.getProperty("line.separator"));
     String[] indexNameArr =
       indexName.split(System.getProperty("line.separator"));
->>>>>>> 84a06b3f
 
     for (int i = 0; i < indexStatusArr.length; i++) {
       LoggerHelper.getLocal().log(Level.INFO, "Health status of " + indexNameArr[i] + " is: " + healthStatusArr[i]);
@@ -345,17 +318,10 @@
               || healthStatusArr[i].trim().equalsIgnoreCase("green"));
       // Verify that the index is open for use
       Assume.assumeTrue(index + " index is not open!",
-<<<<<<< HEAD
           indexStatusArr[i].trim().equalsIgnoreCase("open"));
     }
 
     LoggerHelper.getLocal().log(Level.INFO, "ELK Stack is up and running and ready to use!");
-=======
-                        indexStatusArr[i].trim().equalsIgnoreCase("open"));
-    }
-
-    logger.info("ELK Stack is up and running and ready to use!");
->>>>>>> 84a06b3f
   }
 
   private static String execLoggingExpStatusCheck(String indexName, String varLoc)
@@ -370,11 +336,8 @@
             .append(varLoc)
             .append(" }'\\'")
             .toString();
-<<<<<<< HEAD
+
     LoggerHelper.getLocal().log(Level.INFO, "Command to exec Elastic Stack status check: " + cmd);
-=======
-    logger.info("Command to exec Elastic Stack status check: " + cmd);
->>>>>>> 84a06b3f
 
     int i = 0;
     while (i < BaseTest.getMaxIterationsPod()) {
@@ -384,11 +347,7 @@
         break;
       }
 
-<<<<<<< HEAD
       LoggerHelper.getLocal().log(Level.INFO,
-=======
-      logger.info(
->>>>>>> 84a06b3f
           "ELK Stack is not ready Ite ["
               + i
               + "/"
@@ -427,11 +386,7 @@
         break;
       }
 
-<<<<<<< HEAD
       LoggerHelper.getLocal().log(Level.INFO,
-=======
-      logger.info(
->>>>>>> 84a06b3f
           "Logs are not pushed to ELK Stack Ite ["
               + i
               + "/"
@@ -443,11 +398,7 @@
       i++;
     }
 
-<<<<<<< HEAD
     LoggerHelper.getLocal().log(Level.INFO, "Total count of logs: " + count);
-=======
-    logger.info("Total count of logs: " + count);
->>>>>>> 84a06b3f
     if (!checkExist.equalsIgnoreCase("notExist")) {
       Assume.assumeTrue("Total count of logs should be more than 0!", count > 0);
       if (checkCount) {
@@ -497,33 +448,23 @@
           .append(loggingJarRepos)
           .append("/")
           .append(wlsLoggingExpJar);
-<<<<<<< HEAD
-      logger.info("Executing cmd " + getJars);
-
-      // Make sure downloading completed
-      while (i < BaseTest.getMaxIterationsPod()) {
-        ExecResult result = TestUtils.exec(getJars.toString());
-        logger.info("exit code: " + result.exitValue());
-        logger.info("Result: " + result.stdout());
-=======
-      logger.info("Executing cmd " + getJars.toString());
+      LoggerHelper.getLocal().log(Level.INFO,"Executing cmd " + getJars.toString());
 
       // Make sure downloading completed
       while (i < BaseTest.getMaxIterationsPod()) {
         try {
           ExecResult result = TestUtils.exec(getJars.toString());
-          logger.info("exit code: " + result.exitValue());
-          logger.info("Result: " + result.stdout());
+          LoggerHelper.getLocal().log(Level.INFO,"exit code: " + result.exitValue());
+          LoggerHelper.getLocal().log(Level.INFO,"Result: " + result.stdout());
         } catch (RuntimeException rtect) {
-          logger.info("Caught RuntimeException. retrying..." + rtect.getMessage());
+          LoggerHelper.getLocal().log(Level.INFO,"Caught RuntimeException. retrying..." + rtect.getMessage());
         }
->>>>>>> 84a06b3f
 
         if (wlsLoggingExpFile.exists()) {
           break;
         }
 
-        logger.info(
+        LoggerHelper.getLocal().log(Level.INFO,
             "Downloading " + wlsLoggingExpJar + " not done ["
                 + i
                 + "/"
@@ -545,37 +486,24 @@
           .append(snakeyamlJarRepos)
           .append("/")
           .append(snakeyamlJar);
-<<<<<<< HEAD
       LoggerHelper.getLocal().log(Level.INFO, "Executing cmd " + getJars.toString());
-
-      // Make sure downloading completed
-      while (i < BaseTest.getMaxIterationsPod()) {
-        ExecResult result = TestUtils.exec(getJars.toString());
-        LoggerHelper.getLocal().log(Level.INFO, "exit code: " + result.exitValue());
-        LoggerHelper.getLocal().log(Level.INFO, "Result: " + result.stdout());
-=======
-      logger.info("Executing cmd " + getJars.toString());
 
       // Make sure downloading completed
       while (i < BaseTest.getMaxIterationsPod()) {
         try {
           ExecResult result = TestUtils.exec(getJars.toString());
-          logger.info("exit code: " + result.exitValue());
-          logger.info("Result: " + result.stdout());
+          LoggerHelper.getLocal().log(Level.INFO, "exit code: " + result.exitValue());
+          LoggerHelper.getLocal().log(Level.INFO, "Result: " + result.stdout());
         } catch (RuntimeException rtect) {
-          logger.info("Caught RuntimeException. retrying..." + rtect.getMessage());
+          LoggerHelper.getLocal().log(Level.INFO,
+              "Caught RuntimeException. retrying..." + rtect.getMessage());
         }
->>>>>>> 84a06b3f
 
         if (snakeyamlFile.exists()) {
           break;
         }
 
-<<<<<<< HEAD
         LoggerHelper.getLocal().log(Level.INFO,
-=======
-        logger.info(
->>>>>>> 84a06b3f
             "Downloading " + snakeyamlJar + " not done ["
                 + i
                 + "/"
@@ -589,26 +517,16 @@
     }
 
     Assume.assumeTrue("Failed to download <" + wlsLoggingExpFile + ">",
-<<<<<<< HEAD
-        wlsLoggingExpFile.exists());
-    Assume.assumeTrue("Failed to download <" + snakeyamlFile + ">",
-        snakeyamlFile.exists());
-=======
                       wlsLoggingExpFile.exists());
     Assume.assumeTrue("Failed to download <" + snakeyamlFile + ">",
                       snakeyamlFile.exists());
->>>>>>> 84a06b3f
     File[] jarFiles = loggingJatReposDir.listFiles();
     for (File jarFile : jarFiles) {
       LoggerHelper.getLocal().log(Level.INFO, "Downloaded jar file : " + jarFile.getName());
     }
   }
 
-<<<<<<< HEAD
-  private void copyResourceFilesToAllPods() throws Exception {
-=======
   private void copyResourceFilesToAllPods() throws Exception  {
->>>>>>> 84a06b3f
     Map<String, Object> domainMap = domain.getDomainMap();
     String domainUid = domain.getDomainUid();
     String domainNS = domainMap.get("namespace").toString();
@@ -658,11 +576,6 @@
     ExecResult result = TestUtils.exec(cmdLisDir.toString());
     logger.info("exit code: " + result.exitValue());
     logger.info("Result: " + result.stdout());
-<<<<<<< HEAD
-
-    //kubectl -n default exec -it domainonpvwlst-admin-server  -- bash -c 'ls -l /shared/domains/domainonpvwlst/lib'
-
-=======
 
     cmdLisDir.setLength(0);
     cmdLisDir = new StringBuffer("kubectl -n ");
@@ -683,7 +596,6 @@
     result = TestUtils.exec(cmdLisDir.toString());
     logger.info("exit code: " + result.exitValue());
     logger.info("Result: " + result.stdout());
->>>>>>> 84a06b3f
 
     //Copy test files to WebLogic server pod
     TestUtils.copyFileViaCat(
@@ -713,7 +625,6 @@
     final String testResourceDir = resourceDir + "/loggingexporter";
     String filterStr =
         System.lineSeparator() + "weblogicLoggingExporterFilters:"
-<<<<<<< HEAD
             + System.lineSeparator() + "- FilterExpression: NOT(SERVER = '"
             + managedServerName + "')";
 
@@ -722,16 +633,6 @@
 
     Files.write(Paths.get(testResourceDir + "/" + loggingYamlFile),
         filterStr.getBytes(), StandardOpenOption.APPEND);
-=======
-        + System.lineSeparator() + "- FilterExpression: NOT(SERVER = '"
-        + managedServerName + "')";
-
-    TestUtils.copyFile(testResourceDir + "/" + loggingYamlFile,
-                       testResourceDir + "/" + loggingYamlFileBck);
-
-    Files.write(Paths.get(testResourceDir + "/" + loggingYamlFile),
-                filterStr.getBytes(), StandardOpenOption.APPEND);
->>>>>>> 84a06b3f
   }
 
   private static void deleteTestFile() throws Exception {
@@ -740,11 +641,7 @@
     final String testResourceDir = resourceDir + "/loggingexporter";
 
     TestUtils.copyFile(testResourceDir + "/" + loggingYamlFileBck,
-<<<<<<< HEAD
-        testResourceDir + "/" + loggingYamlFile);
-=======
                        testResourceDir + "/" + loggingYamlFile);
->>>>>>> 84a06b3f
 
     Files.delete(new File(testResourceDir + "/" + loggingYamlFileBck).toPath());
   }
