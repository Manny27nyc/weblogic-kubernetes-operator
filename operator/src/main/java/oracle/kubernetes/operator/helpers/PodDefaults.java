// Copyright 2018, 2019, Oracle Corporation and/or its affiliates.  All rights reserved.
// Licensed under the Universal Permissive License v 1.0 as shown at
// http://oss.oracle.com/licenses/upl.

package oracle.kubernetes.operator.helpers;

import java.util.ArrayList;
import java.util.List;

import io.kubernetes.client.models.V1ConfigMapVolumeSource;
import io.kubernetes.client.models.V1Volume;
import io.kubernetes.client.models.V1VolumeMount;

import static oracle.kubernetes.operator.KubernetesConstants.DOMAIN_CONFIG_MAP_NAME;
import static oracle.kubernetes.operator.KubernetesConstants.DOMAIN_DEBUG_CONFIG_MAP_SUFFIX;
import static oracle.kubernetes.operator.KubernetesConstants.INTROSPECTOR_CONFIG_MAP_NAME_SUFFIX;
import static oracle.kubernetes.operator.helpers.StepContextConstants.ALL_READ_AND_EXECUTE;
import static oracle.kubernetes.operator.helpers.StepContextConstants.DEBUG_CM_MOUNTS_PATH;
import static oracle.kubernetes.operator.helpers.StepContextConstants.DEBUG_CM_VOLUME;
import static oracle.kubernetes.operator.helpers.StepContextConstants.SCRIPTS_MOUNTS_PATH;
import static oracle.kubernetes.operator.helpers.StepContextConstants.SCRIPTS_VOLUME;
import static oracle.kubernetes.operator.helpers.StepContextConstants.SIT_CONFIG_MAP_VOLUME_SUFFIX;
import static oracle.kubernetes.operator.helpers.StepContextConstants.WDT_CONFIG_MAP_VOLUME_SUFFIX;

class PodDefaults {
  static final String K8S_SERVICE_ACCOUNT_MOUNT_PATH =
      "/var/run/secrets/kubernetes.io/serviceaccount";

  static List<V1Volume> getStandardVolumes(String domainUid) {
    List<V1Volume> volumes = new ArrayList<>();
    volumes.add(createScriptsVolume());
    volumes.add(createDebugCmVolume(domainUid));
    volumes.add(createSitConfigVolume(domainUid));
    return volumes;
  }

  private static V1Volume createScriptsVolume() {
    return createVolume(SCRIPTS_VOLUME, DOMAIN_CONFIG_MAP_NAME);
  }

  private static V1Volume createVolume(String volumeName, String configMapName) {
    return new V1Volume()
        .name(volumeName)
        .configMap(
            new V1ConfigMapVolumeSource().name(configMapName).defaultMode(ALL_READ_AND_EXECUTE));
  }

  private static V1Volume createDebugCmVolume(String domainUid) {
    V1Volume volume = createVolume(DEBUG_CM_VOLUME, domainUid + DOMAIN_DEBUG_CONFIG_MAP_SUFFIX);
    volume.getConfigMap().setOptional(true);
    return volume;
  }

  private static V1Volume createSitConfigVolume(String domainUid) {
    return createVolume(getSitConfigMapVolumeName(domainUid), getConfigMapName(domainUid));
  }

  private static String getSitConfigMapVolumeName(String domainUid) {
    return domainUid + SIT_CONFIG_MAP_VOLUME_SUFFIX;
  }

  private static String getConfigMapName(String domainUid) {
    return domainUid + INTROSPECTOR_CONFIG_MAP_NAME_SUFFIX;
  }

<<<<<<< HEAD
  private static V1Volume createWdtConfigMapVolume(String domainUID) {
    return createVolume(getWdtConfigMapVolumeName(domainUID), getConfigMapName(domainUID));
  }

  private static String getWdtConfigMapVolumeName(String domainUID) {
    return domainUID + WDT_CONFIG_MAP_VOLUME_SUFFIX;
  }

  static List<V1VolumeMount> getStandardVolumeMounts(String domainUID) {
=======
  static List<V1VolumeMount> getStandardVolumeMounts(String domainUid) {
>>>>>>> 0a5b4867
    List<V1VolumeMount> mounts = new ArrayList<>();
    mounts.add(createScriptsVolumeMount());
    mounts.add(createDebugCmVolumeMount());
    mounts.add(createSitConfigVolumeMount(domainUid));
    return mounts;
  }

  private static V1VolumeMount createScriptsVolumeMount() {
    return readOnlyVolumeMount(SCRIPTS_VOLUME, SCRIPTS_MOUNTS_PATH);
  }

  private static V1VolumeMount createDebugCmVolumeMount() {
    return readOnlyVolumeMount(DEBUG_CM_VOLUME, DEBUG_CM_MOUNTS_PATH);
  }

  private static V1VolumeMount createSitConfigVolumeMount(String domainUid) {
    return volumeMount(getSitConfigMapVolumeName(domainUid), "/weblogic-operator/introspector");
  }

  private static V1VolumeMount createWdtConfigVolumeMount(String domainUID) {
    return volumeMount(getWdtConfigMapVolumeName(domainUID), "/weblogic-operator/introspector");
  }

  private static V1VolumeMount readOnlyVolumeMount(String volumeName, String mountPath) {
    return volumeMount(volumeName, mountPath).readOnly(true);
  }

  private static V1VolumeMount volumeMount(String volumeName, String mountPath) {
    return new V1VolumeMount().name(volumeName).mountPath(mountPath);
  }
}<|MERGE_RESOLUTION|>--- conflicted
+++ resolved
@@ -1,4 +1,4 @@
-// Copyright 2018, 2019, Oracle Corporation and/or its affiliates.  All rights reserved.
+// Copyright 2018, Oracle Corporation and/or its affiliates.  All rights reserved.
 // Licensed under the Universal Permissive License v 1.0 as shown at
 // http://oss.oracle.com/licenses/upl.
 
@@ -63,7 +63,6 @@
     return domainUid + INTROSPECTOR_CONFIG_MAP_NAME_SUFFIX;
   }
 
-<<<<<<< HEAD
   private static V1Volume createWdtConfigMapVolume(String domainUID) {
     return createVolume(getWdtConfigMapVolumeName(domainUID), getConfigMapName(domainUID));
   }
@@ -72,10 +71,7 @@
     return domainUID + WDT_CONFIG_MAP_VOLUME_SUFFIX;
   }
 
-  static List<V1VolumeMount> getStandardVolumeMounts(String domainUID) {
-=======
   static List<V1VolumeMount> getStandardVolumeMounts(String domainUid) {
->>>>>>> 0a5b4867
     List<V1VolumeMount> mounts = new ArrayList<>();
     mounts.add(createScriptsVolumeMount());
     mounts.add(createDebugCmVolumeMount());
