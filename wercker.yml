# Copyright 2017, 2018, Oracle Corporation and/or its affiliates.  All rights reserved.
# Licensed under the Universal Permissive License v 1.0 as shown at http://oss.oracle.com/licenses/upl.

#
#  Wercker build file for Oracle WebLogic Server Kubernetes Operator
#

#
#  Wercker application is at : https://app.wercker.com/Oracle/weblogic-kubernetes-operator
#
#  Werkcer workflow looks like this:
#
#  build -> integration-tests (1.7.9)
#        -> integration-tests (1.8.5)
#        -> quality
#

box:
  id: store/oracle/serverjre
  username: $DOCKER_USERNAME
  password: $DOCKER_PASSWORD
  tag: 8

# This is the main build pipeline that builds the codebase and runs unit tests.
build:
  steps:
  - script:
    name: Hello
    code: |
      echo "Building Oracle WebLogic Server Kubernetes Operator..."
      echo "The branch and commit id are $WERCKER_GIT_BRANCH, $WERCKER_GIT_COMMIT"
  - script:
    name: Install pre-reqs
    code: |
      yum -y install tar gzip
  - java/maven:
    goals: clean install
    version: 3.5.2
    cache_repo: true
  - script:
    name: Copy built-artifacts into the image
    code: |
      mkdir /operator
      cp -R src/main/scripts/* /operator/
      cp target/weblogic-kubernetes-operator-0.1.0.jar /operator/weblogic-kubernetes-operator.jar
      export IMAGE_TAG_OPERATOR="${WERCKER_GIT_BRANCH//[_\/]/-}"
      if [ "$IMAGE_TAG_OPERATOR" = "master" ]; then
        export IMAGE_TAG_OPERATOR="latest"
      fi
  - script:
    name: Remove things we do not want in the Docker image in order to reduce size of image
    code: |
      yum -y remove tar gzip
      yum clean all
  # push the image to quay.io using the GIT branch as the tag
  # this image needs to be available to the integration-test pipeline for testing
  - internal/docker-push:
    username: $QUAY_USERNAME
    password: $QUAY_PASSWORD
    email: $QUAY_EMAIL
    repository: quay.io/markxnelson/weblogic-kubernetes-operator
    tag: $IMAGE_TAG_OPERATOR
    working-dir: "/operator"
    cmd: "operator.sh"
    env: "PATH=$PATH:/operator"

# This pipeline runs the integration tests against a k8s cluster on OCI.
integration-test:
  steps:
  - script:
    name: Run integration tests
    code: |
      function cleanup_and_store {
        # clean up
        yum clean all

        # store the artifacts so we can download them easily 
        tar czvf ${WERCKER_REPORT_ARTIFACTS_DIR}/integration-test-data.tar.gz /pipeline/output/*
      }
      
      function finish {
        exit_code=$?
        varname=${WERCKER_DEPLOYTARGET_NAME}
        export ${!varname}-result="$exit_code"
        
        cleanup_and_store
        exit 0
      }
      trap finish EXIT

      # Copy Docker file to OCI host and load into local Docker registry
      # yum install -y openssh-clients
      # echo -e $OCI_K8S_SSHKEY > /tmp/ssh_key
      # chmod 600 /tmp/ssh_key
      # scp -o StrictHostKeyChecking=no -i /tmp/ssh_key $WERCKER_OUTPUT_DIR/build.tar opc@$OCI_K8S_WORKER0_IP:/scratch/build.tar
      # ssh -o StrictHostKeyChecking=no -i /tmp/ssh_key opc@$OCI_K8S_WORKER0_IP "tar -xvf /scratch/operator.tar”
      # ssh -o StrictHostKeyChecking=no -i /tmp/ssh_key opc@$OCI_K8S_WORKER0_IP "sudo docker build -t weblogic-kubernetes-operator:$WERCKER_GIT_BRANCH --no-cache=true /scratch/”
      # ssh -o StrictHostKeyChecking=no -i /tmp/ssh_key opc@$OCI_K8S_WORKER0_IP "sudo docker save weblogic-kubernetes-operator:$WERCKER_GIT_BRANCH > /scratch/operator.tar”
      # ssh -o StrictHostKeyChecking=no -i /tmp/ssh_key opc@$OCI_K8S_WORKER1_IP "sudo docker load < /scratch/operator.tar”

      cp /etc/hosts $WERCKER_PIPELINE_DIR/hosts
      sed -i "$ a ${OCI_K8S_WORKER0_IP} ${OCI_K8S_WORKER0_HOSTNAME}" $WERCKER_PIPELINE_DIR/hosts
      cp $WERCKER_PIPELINE_DIR/hosts /etc/hosts

      # Update KUBECONFIG for K8S cluster
      export K8S_NODEPORT_HOST="${OCI_K8S_WORKER0_HOSTNAME}"
      sed -i -e "s,%ADDRESS%,https://$OCI_K8S_MASTER_IP:443,g" $WERCKER_SOURCE_DIR/build/kube.config
      sed -i -e "s,%CLIENT_CERT_DATA%,$OCI_K8S_CLIENT_CERT_DATA,g" $WERCKER_SOURCE_DIR/build/kube.config
      sed -i -e "s,%CLIENT_KEY_DATA%,$OCI_K8S_CLIENT_KEY_DATA,g" $WERCKER_SOURCE_DIR/build/kube.config
      export KUBECONFIG="$WERCKER_SOURCE_DIR/build/kube.config"

      # running on Wercker
      export WERCKER="true"

      # install kubectl
      curl -LO https://storage.googleapis.com/kubernetes-release/release/$(curl -s https://storage.googleapis.com/kubernetes-release/release/stable.txt)/bin/linux/amd64/kubectl
      chmod +x ./kubectl
      mv ./kubectl /usr/local/bin/kubectl

      # install maven, includes java as dependency
      curl -LO http://repos.fedorapeople.org/repos/dchen/apache-maven/epel-apache-maven.repo
      mv epel-apache-maven.repo /etc/yum.repos.d/
      yum install -y apache-maven
      export M2_HOME="/usr/share/apache-maven"
      export PATH=$M2_HOME/bin:$PATH

      # install opensll
      yum install -y openssl

      echo @@ "Calling 'kubectl version'"
      kubectl version

      # obtain an exclusive k8s cluster lease using the 'lease.sh' helper script
      #   - first set LEASE_ID to a unique value
      #   - then try obtain the lease, block up to 100 minutes (wercker pipeline should timeout before then)
      #   - finally, run.sh will periodically try renew the lease as it runs (using $LEASE_ID)
      #   - if run.sh fails when it tries to renew the lease (as something else took it, etc), it will exit early
      #   - when run.sh exits, it will try release the lease if it's still the owner...
      export LEASE_ID="${WERCKER_STEP_ID}-pid$$"
      echo @@
      echo @@ "Obtaining lease!"
      echo @@
      echo @@ "About to block up to the 100 minutes trying to get exclusive access to the kubernetes cluster."
      echo @@ "If this blocks unexpectedly and you are sure that the kubernetes cluster isn't in use by "
      echo @@ "another Wercker pipeline, you can force the lease to free up via 'kubectl delete cm acceptance-test-lease'."
      echo @@ "See LEASE_ID in run.sh for details about this heuristic."
      echo @@ "LEASE_ID=$LEASE_ID host=$HOST date=`date` user=$USER."
      echo @@
      echo @@ "Current lease owner (if any):"
      $WERCKER_SOURCE_DIR/src/integration-tests/bash/lease.sh -s 
      echo @@
      echo @@ "About to try obtain lease:"
      $WERCKER_SOURCE_DIR/src/integration-tests/bash/lease.sh -o "$LEASE_ID" -t $((100 * 60))
      echo @@

      # create pull secrets
      echo @@ "Creating pull secrets"
      kubectl delete secret docker-store --ignore-not-found=true
      kubectl create secret docker-registry docker-store --docker-server=index.docker.io/v1/ --docker-username=$DOCKER_USERNAME --docker-password=$DOCKER_PASSWORD --docker-email=$DOCKER_EMAIL

      export HOST_PATH="/scratch"
      export PV_ROOT=$HOST_PATH
      export RESULT_ROOT="$WERCKER_OUTPUT_DIR/k8s_dir"
      mkdir -m 777 -p $RESULT_ROOT
      export PROJECT_ROOT="${WERCKER_SOURCE_DIR}"
      $WERCKER_SOURCE_DIR/src/integration-tests/bash/cleanup.sh

      # create pull secrets
      echo @@ "Creating pull secrets"
      kubectl delete secret docker-store --ignore-not-found=true
      kubectl create secret docker-registry docker-store --docker-server=index.docker.io/v1/ --docker-username=$DOCKER_USERNAME --docker-password=$DOCKER_PASSWORD --docker-email=$DOCKER_EMAIL
      
      kubectl delete ns test1 --ignore-not-found=true
      kubectl create ns test1
      kubectl create secret docker-registry docker-store -n test1 --docker-server=index.docker.io/v1/ --docker-username=$DOCKER_USERNAME --docker-password=$DOCKER_PASSWORD --docker-email=$DOCKER_EMAIL

      kubectl delete ns test2 --ignore-not-found=true
      kubectl create ns test2
      kubectl create secret docker-registry docker-store -n test2 --docker-server=index.docker.io/v1/ --docker-username=$DOCKER_USERNAME --docker-password=$DOCKER_PASSWORD --docker-email=$DOCKER_EMAIL
      
      kubectl delete ns weblogic-operator-1 --ignore-not-found=true
      kubectl create ns weblogic-operator-1
      kubectl create secret docker-registry quay-io -n weblogic-operator-1 --docker-server=quay.io --docker-username=$QUAY_USERNAME --docker-password=$QUAY_PASSWORD --docker-email=$QUAY_EMAIL

      kubectl delete ns weblogic-operator-2 --ignore-not-found=true
      kubectl create ns weblogic-operator-2
      kubectl create secret docker-registry quay-io -n weblogic-operator-2 --docker-server=quay.io --docker-username=$QUAY_USERNAME --docker-password=$QUAY_PASSWORD --docker-email=$QUAY_EMAIL

      export IMAGE_NAME_OPERATOR="quay.io/markxnelson/weblogic-kubernetes-operator"
      export IMAGE_TAG_OPERATOR="${WERCKER_GIT_BRANCH//[_\/]/-}"
      if [ "$IMAGE_TAG_OPERATOR" = "master" ]; then
        export IMAGE_TAG_OPERATOR="latest"
      fi
      export IMAGE_PULL_POLICY_OPERATOR="Always"
      export IMAGE_PULL_SECRET_OPERATOR="quay-io"
      export IMAGE_PULL_SECRET_WEBLOGIC="docker-store"

      echo "Integration test suite against the test image which is:"
      echo "$IMAGE_NAME_OPERATOR:$IMAGE_TAG_OPERATOR"

      # integration tests
      $WERCKER_SOURCE_DIR/src/integration-tests/bash/run.sh
<<<<<<< HEAD
    
      cleanup_and_store
=======

      # release lease in case run.sh failed to release it
      # (the following command only releases the release after confirming this pipeline still owns it)
      # TBD Calling this somehow seems to fail the wercker run
      # $WERCKER_SOURCE_DIR/src/integration-tests/bash/lease.sh -d "$LEASE_ID" > /tmp/junk 2>&1

      # clean up
      yum clean all

      # store the artifacts so we can download them easily 
      tar czvf ${WERCKER_REPORT_ARTIFACTS_DIR}/integration-test-data.tar.gz /pipeline/output/*
>>>>>>> ed364613

# This pipeline runs quality checks 
quality:
  steps:
  - script:
    name: Install pre-reqs
    code: |
      yum -y install tar gzip
  - java/maven: 
    profiles: build-sonar 
    maven_opts: -Dsonar.login=${SONAR_LOGIN} -Dsonar.password=${SONAR_PASSWORD} -Dsonar.host.url=${SONAR_HOST} 
    goals: clean install sonar:sonar
    cache_repo: true
    version: 3.5.2


dev:
  steps:
  - internal/shell<|MERGE_RESOLUTION|>--- conflicted
+++ resolved
@@ -71,6 +71,11 @@
     name: Run integration tests
     code: |
       function cleanup_and_store {
+        # release lease in case run.sh failed to release it
+        # (the following command only releases the release after confirming this pipeline still owns it)
+        # TBD Calling this somehow seems to fail the wercker run
+        # $WERCKER_SOURCE_DIR/src/integration-tests/bash/lease.sh -d "$LEASE_ID" > /tmp/junk 2>&1
+
         # clean up
         yum clean all
 
@@ -200,22 +205,8 @@
 
       # integration tests
       $WERCKER_SOURCE_DIR/src/integration-tests/bash/run.sh
-<<<<<<< HEAD
     
       cleanup_and_store
-=======
-
-      # release lease in case run.sh failed to release it
-      # (the following command only releases the release after confirming this pipeline still owns it)
-      # TBD Calling this somehow seems to fail the wercker run
-      # $WERCKER_SOURCE_DIR/src/integration-tests/bash/lease.sh -d "$LEASE_ID" > /tmp/junk 2>&1
-
-      # clean up
-      yum clean all
-
-      # store the artifacts so we can download them easily 
-      tar czvf ${WERCKER_REPORT_ARTIFACTS_DIR}/integration-test-data.tar.gz /pipeline/output/*
->>>>>>> ed364613
 
 # This pipeline runs quality checks 
 quality:
