--- conflicted
+++ resolved
@@ -138,15 +138,11 @@
     return getDomain().getLogHome();
   }
 
-<<<<<<< HEAD
   protected boolean isDomainHomeInImage() {
     return getDomain().isDomainHomeInImage();
   }
 
   String getEffectiveLogHome() {
-=======
-  private String getEffectiveLogHome() {
->>>>>>> 61bd8f7a
     if (!getDomain().getLogHomeEnabled()) return "";
     String logHome = getLogHome();
     if (logHome == null || "".equals(logHome.trim())) {
