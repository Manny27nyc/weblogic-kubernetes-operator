--- conflicted
+++ resolved
@@ -143,14 +143,11 @@
   public static final String EXECUTE_MAKE_RIGHT_DOMAIN = "WLSKO-0192";
   public static final String LOG_WAITING_COUNT = "WLSKO-0193";
   public static final String INTERNAL_IDENTITY_INITIALIZATION_FAILED = "WLSKO-0194";
-<<<<<<< HEAD
-  public static final String SERVER_SHUTDOWN_REST_SUCCESS = "WLSKO-0195";
-  public static final String SERVER_SHUTDOWN_REST_FAILURE = "WLSKO-0196";
-=======
   public static final String DOMAIN_FATAL_ERROR = "WLSKO-0195";
   public static final String INTROSPECTOR_MAX_ERRORS_EXCEEDED = "WLSKO-0196";
   public static final String NON_FATAL_INTROSPECTOR_ERROR = "WLSKO-0197";
->>>>>>> 575c1003
+  public static final String SERVER_SHUTDOWN_REST_SUCCESS = "WLSKO-0198";
+  public static final String SERVER_SHUTDOWN_REST_FAILURE = "WLSKO-0199";
 
   // domain status messages
   public static final String DUPLICATE_SERVER_NAME_FOUND = "WLSDO-0001";
