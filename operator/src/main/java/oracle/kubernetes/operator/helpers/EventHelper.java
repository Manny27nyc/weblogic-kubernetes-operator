--- conflicted
+++ resolved
@@ -107,12 +107,12 @@
       return doNext(createEventAPICall(createEventModel(packet, eventData)), packet);
     }
 
-    private Step createEventAPICall(V1Event event) {
-      V1Event existingEvent = getExistingEvent(event);
+    private Step createEventAPICall(CoreV1Event event) {
+      CoreV1Event existingEvent = getExistingEvent(event);
       return existingEvent != null ? createReplaceEventCall(event, existingEvent) : createCreateEventCall(event);
     }
 
-    private Step createCreateEventCall(V1Event event) {
+    private Step createCreateEventCall(CoreV1Event event) {
       LOGGER.fine(MessageKeys.CREATING_EVENT, eventData.eventItem);
       event.firstTimestamp(event.getLastTimestamp());
       return new CallBuilder()
@@ -122,7 +122,7 @@
               new CreateEventResponseStep(getNext()));
     }
 
-    private Step createReplaceEventCall(V1Event event, @NotNull V1Event existingEvent) {
+    private Step createReplaceEventCall(CoreV1Event event, @NotNull CoreV1Event existingEvent) {
       LOGGER.fine(MessageKeys.REPLACING_EVENT, eventData.eventItem);
       existingEvent.count(Optional.ofNullable(existingEvent.getCount()).map(c -> c + 1).orElse(1));
       existingEvent.lastTimestamp(event.getLastTimestamp());
@@ -134,19 +134,9 @@
               new ReplaceEventResponseStep(getNext()));
     }
 
-<<<<<<< HEAD
-      CoreV1Event event = createEvent(packet, eventData);
-      return doNext(new CallBuilder()
-              .createEventAsync(
-                  event.getMetadata().getNamespace(),
-                  event,
-                  new DefaultResponseStep<>(getNext())),
-          packet);
-=======
-    private V1Event getExistingEvent(V1Event event) {
+    private CoreV1Event getExistingEvent(CoreV1Event event) {
       return Optional.ofNullable(getEventK8SObjects(event))
           .map(o -> o.getExistingEvent(event)).orElse(null);
->>>>>>> bef1315f
     }
 
     private boolean isDuplicatedStartedEvent(DomainPresenceInfo info) {
@@ -158,20 +148,20 @@
       return Optional.ofNullable(info).map(dpi -> dpi.getLastEventItem() != DOMAIN_PROCESSING_STARTING).orElse(false);
     }
 
-    private class CreateEventResponseStep extends ResponseStep<V1Event> {
+    private class CreateEventResponseStep extends ResponseStep<CoreV1Event> {
       CreateEventResponseStep(Step next) {
         super(next);
       }
 
       @Override
-      public NextAction onSuccess(Packet packet, CallResponse<V1Event> callResponse) {
+      public NextAction onSuccess(Packet packet, CallResponse<CoreV1Event> callResponse) {
         Optional.ofNullable(packet.getSpi(DomainPresenceInfo.class))
             .ifPresent(dpi -> dpi.setLastEventItem(eventData.eventItem));
         return doNext(packet);
       }
 
       @Override
-      public NextAction onFailure(Packet packet, CallResponse<V1Event> callResponse) {
+      public NextAction onFailure(Packet packet, CallResponse<CoreV1Event> callResponse) {
         if (isForbiddenForNamespaceWatchingStoppedEvent(callResponse)) {
           LOGGER.info(MessageKeys.CREATING_EVENT_FORBIDDEN,
               eventData.eventItem.getReason(), eventData.getResourceName());
@@ -180,26 +170,26 @@
         return super.onFailure(packet, callResponse);
       }
 
-      private boolean isForbiddenForNamespaceWatchingStoppedEvent(CallResponse<V1Event> callResponse) {
+      private boolean isForbiddenForNamespaceWatchingStoppedEvent(CallResponse<CoreV1Event> callResponse) {
         return isForbidden(callResponse) && NAMESPACE_WATCHING_STOPPED == eventData.eventItem;
       }
     }
 
-    private class ReplaceEventResponseStep extends ResponseStep<V1Event> {
+    private class ReplaceEventResponseStep extends ResponseStep<CoreV1Event> {
 
       ReplaceEventResponseStep(Step next) {
         super(next);
       }
 
       @Override
-      public NextAction onSuccess(Packet packet, CallResponse<V1Event> callResponse) {
+      public NextAction onSuccess(Packet packet, CallResponse<CoreV1Event> callResponse) {
         Optional.ofNullable(packet.getSpi(DomainPresenceInfo.class))
             .ifPresent(dpi -> dpi.setLastEventItem(eventData.eventItem));
         return doNext(packet);
       }
 
       @Override
-      public NextAction onFailure(Packet packet, CallResponse<V1Event> callResponse) {
+      public NextAction onFailure(Packet packet, CallResponse<CoreV1Event> callResponse) {
         return UnrecoverableErrorBuilder.isAsyncCallNotFoundFailure(callResponse)
             ? doNext(Step.chain(createCreateEventCall(createEventModel(packet, eventData)), getNext()), packet)
             : super.onFailure(packet, callResponse);
@@ -207,17 +197,7 @@
     }
   }
 
-<<<<<<< HEAD
-  private static CoreV1Event createEvent(
-      Packet packet,
-      EventData eventData) {
-    DomainPresenceInfo info = packet.getSpi(DomainPresenceInfo.class);
-    eventData.namespace(Optional.ofNullable(info)
-        .map(DomainPresenceInfo::getNamespace).orElse(eventData.namespace));
-    eventData.resourceName(eventData.eventItem.calculateResourceName(info, eventData.namespace));
-    return new CoreV1Event()
-=======
-  private static V1Event createEventModel(
+  private static CoreV1Event createEventModel(
       Packet packet,
       EventData eventData) {
     DomainPresenceInfo info = packet.getSpi(DomainPresenceInfo.class);
@@ -228,8 +208,7 @@
     eventData.resourceName(eventItem.calculateResourceName(info, namespace));
     eventData.domainPresenceInfo(info);
 
-    return new V1Event()
->>>>>>> bef1315f
+    return new CoreV1Event()
         .metadata(createMetadata(eventData))
         .reportingComponent(WEBLOGIC_OPERATOR_COMPONENT)
         .reportingInstance(getOperatorPodName())
