// Copyright (c) 2018, 2019, Oracle Corporation and/or its affiliates.  All rights reserved.
// Licensed under the Universal Permissive License v 1.0 as shown at https://oss.oracle.com/licenses/upl.

package oracle.kubernetes.operator.utils;

import java.io.BufferedReader;
import java.io.File;
import java.io.FileInputStream;
import java.io.FileReader;
import java.io.FileWriter;
import java.io.InputStream;
import java.nio.file.Files;
import java.nio.file.Path;
import java.nio.file.Paths;
import java.nio.file.StandardCopyOption;
import java.security.KeyStore;
import java.util.ArrayList;
import java.util.HashMap;
import java.util.Map;
import java.util.Properties;
import java.util.logging.Level;
import java.util.logging.Logger;
import javax.ws.rs.client.Client;
import javax.ws.rs.client.ClientBuilder;
import javax.ws.rs.client.Entity;
import javax.ws.rs.client.Invocation.Builder;
import javax.ws.rs.client.WebTarget;
import javax.ws.rs.core.HttpHeaders;
import javax.ws.rs.core.MediaType;
import javax.ws.rs.core.Response;

import io.kubernetes.client.models.V1Pod;
import oracle.kubernetes.operator.BaseTest;
import oracle.kubernetes.operator.utils.Operator.RestCertType;
import org.glassfish.jersey.jsonp.JsonProcessingFeature;
import org.yaml.snakeyaml.DumperOptions;
import org.yaml.snakeyaml.Yaml;

public class TestUtils {
  private static K8sTestUtils k8sTestUtils = new K8sTestUtils();

  /**
   * Checks if pod is ready.
   *
   * @param podName  pod name
   * @param domainNS namespace
   * @throws Exception exception
   */
  public static void checkPodReady(String podName, String domainNS) throws Exception {
    StringBuffer cmd = new StringBuffer();
    cmd.append("kubectl get pod ").append(podName).append(" -n ").append(domainNS);

    // check for admin pod
    checkCmdInLoop(cmd.toString(), "1/1", podName);
  }

  /**
   * check pod is in Running state.
   *
   * @param podName      - pod name
   * @param domainNS     - domain namespace name
   * @param containerNum - container number in a pod
   * @throws Exception exception
   */
  public static void checkPodReady(String podName, String domainNS, String containerNum)
      throws Exception {
    StringBuffer cmd = new StringBuffer();
    cmd.append("kubectl get pod ").append(podName).append(" -n ").append(domainNS);

    // check for the pod passed from parameter podName
    checkCmdInLoop(cmd.toString(), containerNum, podName);
  }

  /**
   * Checks that pod is created.
   *
   * @param podName  - pod name
   * @param domainNS - domain namespace name
   */
  public static void checkPodCreated(String podName, String domainNS) throws Exception {

    StringBuffer cmd = new StringBuffer();
    cmd.append("kubectl get pod ").append(podName).append(" -n ").append(domainNS);

    // check for pod to be running
    checkCmdInLoop(cmd.toString(), "Running", podName);
  }

  /**
   * Checks that pod is ready and running.
   *
   * @param podName  - pod name
   * @param domainNS - domain namespace name
   */
  public static void checkPodReadyAndRunning(String podName, String domainNS) throws Exception {

    StringBuffer cmd = new StringBuffer();
    cmd.append("kubectl get pod ").append(podName).append(" -n ").append(domainNS);

    // check for pod to be running
    checkCmdInLoop(cmd.toString(), "Running", podName);
    checkCmdInLoop(cmd.toString(), "1/1", podName);
  }


  /**
   * Checks that pod is initializing.
   *
   * @param podName  - pod name
   * @param domainNS - domain namespace name
   */
  public static void checkPodInitializing(String podName, String domainNS) throws Exception {

    StringBuffer cmd = new StringBuffer();
    cmd.append("kubectl get pod ").append(podName).append(" -n ").append(domainNS);

    // check for admin pod
    checkCmdInLoop(cmd.toString(), "Init", podName);
  }

  /**
   * check pod is in Terminating state.
   *
   * @param podName  - pod name
   * @param domainNS - domain namespace name
   * @throws Exception exception
   */
  public static void checkPodTerminating(String podName, String domainNS) throws Exception {

    StringBuffer cmd = new StringBuffer();
    cmd.append("kubectl get pod ").append(podName).append(" -n ").append(domainNS);

    // check for admin pod
    checkCmdInLoop(cmd.toString(), "Terminating", podName);
  }

  /**
   * check pod is in Terminating state without waiting.
   *
   * @param podName  pod name
   * @param domainNS domain namespace name
   * @return true if pod terminating else false
   * @throws Exception exception
   */
  public static boolean checkPodTerminatingNoWait(String podName, String domainNS) throws Exception {

    StringBuffer cmd = new StringBuffer();
    cmd.append("kubectl get pod ").append(podName).append(" -n ").append(domainNS);

    // check for admin pod
    return checkPodContains(cmd.toString(), "Terminating", podName);
  }

  /**
   * Checks that service is created.
   *
   * @param serviceName service name
   * @param domainNS    namespace
   * @throws Exception exception
   */
  public static void checkServiceCreated(String serviceName, String domainNS) throws Exception {
    int i = 0;
    StringBuffer cmd = new StringBuffer();
    cmd.append("kubectl get service ").append(serviceName).append(" -n ").append(domainNS);

    // check for service
    while (i < BaseTest.getMaxIterationsPod()) {
      ExecResult result = ExecCommand.exec(cmd.toString());

      // service might not have been created
      if (result.exitValue() != 0
          || (result.exitValue() == 0 && !result.stdout().contains(serviceName))) {
        LoggerHelper.getLocal().log(Level.INFO, "Output for " + cmd + "\n" + result.stdout() + "\n " + result.stderr());

        // check for last iteration
        if (i == (BaseTest.getMaxIterationsPod() - 1)) {
          throw new RuntimeException("FAILURE: service is not created, exiting!");
        }
        LoggerHelper.getLocal().log(Level.INFO,
            "Service is not created Ite ["
                + i
                + "/"
                + BaseTest.getMaxIterationsPod()
                + "], sleeping "
                + BaseTest.getWaitTimePod()
                + " seconds more");
        Thread.sleep(BaseTest.getWaitTimePod() * 1000);
        i++;
      } else {
        LoggerHelper.getLocal().log(Level.INFO, "Service " + serviceName + " is Created");
        break;
      }
    }
  }

  /**
   * Creates input file.
   *
   * @param map                    - map with attributes
   * @param generatedInputYamlFile - output file with replaced values
   * @throws Exception exception
   */
  public static void createInputFile(Map<String, Object> map, String generatedInputYamlFile)
      throws Exception {
    LoggerHelper.getLocal().log(Level.INFO, "Creating input yaml file at " + generatedInputYamlFile);

    DumperOptions options = new DumperOptions();
    options.setDefaultFlowStyle(DumperOptions.FlowStyle.BLOCK);
    options.setPrettyFlow(true);

    Yaml yaml = new Yaml(options);
    java.io.FileWriter writer = new java.io.FileWriter(generatedInputYamlFile);
    yaml.dump(map, writer);
    writer.close();
  }

  public static String getHostName() throws Exception {
    if (System.getenv("K8S_NODEPORT_HOST") != null) {
      return System.getenv("K8S_NODEPORT_HOST");
    } else {
      // ExecResult result = ExecCommand.exec("hostname | awk -F. '{print $1}'");
      ExecResult result = ExecCommand.exec("hostname");
      return result.stdout().trim();
    }
  }

  public static int getClusterReplicas(String domainUid, String clusterName, String domainNS)
      throws Exception {
    StringBuffer cmd = new StringBuffer();
    cmd.append("kubectl get domain ")
        .append(domainUid)
        .append(" -n ")
        .append(domainNS)
        .append(" -o jsonpath='{.spec.clusters[?(@.clusterName == \"")
        .append(clusterName)
        .append("\")].replicas }'");
    LoggerHelper.getLocal().fine("getClusterReplicas cmd =" + cmd);
    ExecResult result = ExecCommand.exec(cmd.toString());
    int replicas = 0;
    if (result.exitValue() == 0) {
      try {
        replicas = new Integer(result.stdout().trim()).intValue();
      } catch (NumberFormatException nfe) {
        throw new RuntimeException(
            "FAILURE: Kubectl command " + cmd + " returned non-integer value " + replicas);
      }
    } else {
      throw new RuntimeException("FAILURE: Kubectl command " + cmd + " failed " + result.stderr());
    }
    return replicas;
  }

  public static void checkPodDeleted(String podName, String domainNS) throws Exception {
    StringBuffer cmd = new StringBuffer();
    cmd.append("kubectl -n ")
        .append(domainNS)
        .append(" get pod ")
        .append(podName)
        .append(" | grep \"^")
        .append(podName)
        .append(" \" | wc -l");
    checkCmdInLoopForDelete(cmd.toString(), "\"" + podName + "\" not found", podName);
  }

  public static void checkDomainDeleted(String domainUid, String domainNS) throws Exception {

    StringBuffer cmd = new StringBuffer();
    cmd.append("kubectl get domain ")
        .append(domainUid)
        .append(" -n ")
        .append(domainNS)
        .append(" | egrep ")
        .append(domainUid)
        .append(" | wc -l");

    checkCmdInLoopForDelete(cmd.toString(), "\"" + domainUid + "\" not found", domainUid);
  }

  public static void checkNamespaceDeleted(String namespace) throws Exception {
    StringBuffer cmd = new StringBuffer();
    cmd.append("kubectl get ns ").append(namespace);
    checkCmdInLoopForDelete(cmd.toString(), "\"" + namespace + "\" not found", namespace);
  }

  public static void deletePvc(String pvcName, String namespace, String domainUid, String jobName)
      throws Exception {
    StringBuffer cmdDelJob = new StringBuffer("kubectl delete job ");
    cmdDelJob.append(domainUid).append("-" + jobName + " -n ").append(namespace);
    LoggerHelper.getLocal().log(Level.INFO, "Deleting job " + cmdDelJob);
    exec(cmdDelJob.toString());

    StringBuffer cmdDelPvc = new StringBuffer("kubectl delete pvc ");
    cmdDelPvc.append(pvcName).append(" -n ").append(namespace);
    LoggerHelper.getLocal().log(Level.INFO, "Deleting PVC " + cmdDelPvc);
    exec(cmdDelPvc.toString());
  }

  public static ExecResult exec(String cmd) throws Exception {
    return exec(cmd, false);
  }

  public static ExecResult exec(String cmd, boolean debug) throws Exception {
    ExecResult result = ExecCommand.exec(cmd);
    if (result.exitValue() != 0 || debug) {
      LoggerHelper.getLocal().log(Level.INFO,
          "\nCommand "
              + cmd
              + "\nreturn value: "
              + result.exitValue()
              + "\nstderr = "
              + result.stderr()
              + "\nstdout = "
              + result.stdout());
    }
    if (result.exitValue() != 0) {
      throw new RuntimeException(
          "FAILURE: Command "
              + cmd
              + " failed with stderr = "
              + result.stderr()
              + " \n stdout = "
              + result.stdout());
    }

    return result;
  }

  public static boolean checkPvReleased(String pvBaseName, String namespace) throws Exception {
    StringBuffer cmd = new StringBuffer("kubectl get pv ");
    cmd.append(pvBaseName).append("-pv -n ").append(namespace);

    int i = 0;
    while (i < BaseTest.getMaxIterationsPod()) {
      LoggerHelper.getLocal().log(Level.INFO, "Iteration " + i + " Checking if PV is Released " + cmd);
      ExecResult result = ExecCommand.exec(cmd.toString());
      if (result.exitValue() != 0
          || result.exitValue() == 0 && !result.stdout().contains("Released")) {
        if (i == (BaseTest.getMaxIterationsPod() - 1)) {
          throw new RuntimeException("FAILURE: PV is not in Released status, exiting!");
        }
        LoggerHelper.getLocal().log(Level.INFO, "PV is not in Released status,"
            + result.stdout() + "\n " + result.stderr());
        Thread.sleep(BaseTest.getWaitTimePod() * 1000);
        i++;

      } else {
        LoggerHelper.getLocal().log(Level.INFO, "PV is in Released status," + result.stdout());
        break;
      }
    }
    return true;
  }

  /**
   * NAME TYPE CLUSTER-IP EXTERNAL-IP PORT(S) domain1-cluster-cluster-1 ClusterIP 10.105.146.61
   * 30032/TCP,8001/TCP domain1-managed-server1 ClusterIP None 30032/TCP,8001/TCP.
   *
   * @param service   service
   * @param namespace namespace
   * @param protocol  portocol
   * @param port      port
   * @return true, if service has channel port
   * @throws Exception exception
   */
  public static boolean checkHasServiceChannelPort(
      String service, String namespace, String protocol, int port) throws Exception {
    StringBuffer cmd = new StringBuffer("kubectl get services ");
    cmd.append(" -n ").append(namespace);
    LoggerHelper.getLocal().log(Level.INFO, " Find services in namespage "
        + namespace + " with command: '" + cmd + "'");

    ExecResult result = ExecCommand.exec(cmd.toString());
    String stdout = result.stdout();
    LoggerHelper.getLocal().log(Level.INFO, " Services found: ");
    LoggerHelper.getLocal().log(Level.INFO, stdout);
    String[] stdoutlines = stdout.split("\\r?\\n");
    if (result.exitValue() == 0 && stdoutlines.length > 0) {
      for (String stdoutline : stdoutlines) {
        if (stdoutline.contains(service) && stdoutline.contains(port + "/" + protocol)) {
          return true;
        }
      }
    }
    return false;
  }

  /**
   * kubectl describe service serviceName -n namespace.
   *
   * @param namespace   namespace where the service is located
   * @param serviceName name of the service to be described
   * @return String containing output of the kubectl describe service command
   * @throws Exception exception
   */
  public static String describeService(String namespace, String serviceName) throws Exception {
    StringBuffer cmd = new StringBuffer("kubectl describe service ");
    cmd.append(serviceName);
    cmd.append(" -n ").append(namespace);
    LoggerHelper.getLocal().log(Level.INFO,
        " Describe service "
            + serviceName
            + " in namespage "
            + namespace
            + " with command: '"
            + cmd
            + "'");

    ExecResult result = ExecCommand.exec(cmd.toString());
    String stdout = result.stdout();
    LoggerHelper.getLocal().log(Level.INFO, " Service " + serviceName + " found: ");
    LoggerHelper.getLocal().log(Level.INFO, stdout);
    return stdout;
  }

  /**
   * kubectl get pods -o wide -n namespace.
   *
   * @param namespace namespace in which the pods are to be listed
   * @return String containing output of the kubectl get pods command
   * @throws Exception exception
   */
  public static String getPods(String namespace) throws Exception {
    StringBuffer cmd = new StringBuffer("kubectl get pods -o wide ");
    cmd.append(" -n ").append(namespace);
    LoggerHelper.getLocal().log(Level.INFO, " Get pods in namespage "
        + namespace + " with command: '" + cmd + "'");

    ExecResult result = ExecCommand.exec(cmd.toString());
    String stdout = result.stdout();
    LoggerHelper.getLocal().log(Level.INFO, " Pods found: ");
    LoggerHelper.getLocal().log(Level.INFO, stdout);
    return stdout;
  }

  /**
   * Get the POD IP.
   *
   * @param namespace      namespace of the POD
   * @param labelSelectors optional label selectors
   * @param podName        pod name
   * @return podIP
   */
  public static String getPodIP(String namespace, String labelSelectors, String podName)
      throws Exception {
    V1Pod pod = null;
    try {
      labelSelectors = labelSelectors == null ? "" : labelSelectors;
      pod = k8sTestUtils.getPod(namespace, "", podName);
    } catch (Exception e) {
      Exception re = new Exception("Exception getting Pod  " + namespace + "/" + podName);
      re.initCause(e);
      throw re;
    }
    if (pod == null) {
      throw new Exception("Pod " + namespace + "/" + podName + "not found ");
    }
    return pod.getStatus().getPodIP();
  }

  /**
   * First, kill the mgd server process in the container three times to cause the node manager to
   * mark the server 'failed not restartable'. This in turn is detected by the liveness probe, which
   * initiates a pod restart.
   *
   * @param domainUid  uid
   * @param serverName server name
   * @param namespace  namespace
   * @throws Exception exception
   */
  public static void testWlsLivenessProbe(String domainUid, String serverName, String namespace)
      throws Exception {
    String podName = domainUid + "-" + serverName;
    int initialRestartCnt = getPodRestartCount(podName, namespace);
    String filePath =
        BaseTest.getUserProjectsDir() + "/weblogic-domains/" + domainUid + "/killserver.sh";
    // create file to kill server process
    FileWriter fw = new FileWriter(filePath);
    fw.write("#!/bin/bash\n");
    fw.write("kill -9 `jps | grep Server | awk '{print $1}'`");
    fw.close();
    new File(filePath).setExecutable(true, false);

    // copy file to pod
    copyFileViaCat(filePath, "/shared/killserver.sh", podName, namespace);

    // kill server process 3 times
    for (int i = 0; i < 3; i++) {
      ExecResult result =
          kubectlexecNoCheck(
              podName,
              namespace,
              "-- bash -c 'chmod +x /shared/killserver.sh && /shared/killserver.sh'");
      LoggerHelper.getLocal().log(Level.INFO, "kill server process command exitValue "
          + result.exitValue());
      LoggerHelper.getLocal().log(Level.INFO,
          "kill server process command result " + result.stdout() + " stderr " + result.stderr());
      Thread.sleep(2 * 1000);
    }
    // one more time so that liveness probe restarts
    kubectlexecNoCheck(podName, namespace, "/shared/killserver.sh");

    long startTime = System.currentTimeMillis();
    long maxWaitMillis = 180 * 1000;
    while (true) {
      final long currentTime = System.currentTimeMillis();
      int finalRestartCnt = getPodRestartCount(podName, namespace);
      LoggerHelper.getLocal().log(Level.INFO, "initialRestartCnt "
          + initialRestartCnt + " finalRestartCnt " + finalRestartCnt);
      if ((finalRestartCnt - initialRestartCnt) == 1) {
        LoggerHelper.getLocal().log(Level.INFO, "WLS liveness probe test is successful.");
        break;
      }
      LoggerHelper.getLocal().log(Level.INFO, "Waiting for liveness probe to restart the pod");
      if ((currentTime - startTime) > maxWaitMillis) {
        throw new RuntimeException(
            "WLS liveness probe is not working within " + maxWaitMillis / 1000 + " seconds");
      }
      Thread.sleep(5 * 1000);
    }
  }

  public static int getPodRestartCount(String podName, String namespace) throws Exception {
    StringBuffer cmd = new StringBuffer("kubectl describe pod ");
    cmd.append(podName)
        .append(" --namespace ")
        .append(namespace)
        .append(" | egrep Restart | awk '{print $3}'");

    ExecResult result = ExecCommand.exec(cmd.toString());
    if (result.exitValue() != 0) {
      throw new RuntimeException(
          "FAIL: Couldn't find the pod " + podName + " in namespace " + namespace);
    }
    return new Integer(result.stdout().trim()).intValue();
  }

  public static void kubectlcp(
      String srcFileOnHost, String destLocationInPod, String podName, String namespace)
      throws Exception {
    StringBuffer cmdTocp = new StringBuffer("kubectl cp ");
    cmdTocp
        .append(srcFileOnHost)
        .append(" ")
        .append(namespace)
        .append("/")
        .append(podName)
        .append(":")
        .append(destLocationInPod);

    LoggerHelper.getLocal().log(Level.INFO, "Command to copy file " + cmdTocp);
    ExecResult result = ExecCommand.exec(cmdTocp.toString());
    if (result.exitValue() != 0) {
      throw new RuntimeException(
          "FAILURE: kubectl cp command " + cmdTocp + " failed, returned " + result.stderr());
    }
  }

  public static void copyFileViaCat(
      String srcFileOnHost, String destLocationInPod, String podName, String namespace)
      throws Exception {

    TestUtils.kubectlexec(
        podName, namespace, " -- bash -c 'cat > " + destLocationInPod + "' < " + srcFileOnHost);
  }

  public static ExecResult kubectlexecNoCheck(String podName, String namespace, String scriptPath)
      throws Exception {

    StringBuffer cmdKubectlSh = new StringBuffer("kubectl -n ");
    cmdKubectlSh
        .append(namespace)
        .append(" exec -it ")
        .append(podName)
        .append(" ")
        .append(scriptPath);

    // ExecResult result = ExecCommand.exec("kubectl get pods -n " + namespace);
    // LoggerHelper.getLocal().log(Level.INFO, "get pods before killing the server " + result.stdout() + "\n " +
    // result.stderr());
    LoggerHelper.getLocal().log(Level.INFO, "Command to call kubectl sh file " + cmdKubectlSh);
    return ExecCommand.exec(cmdKubectlSh.toString());
  }

  /**
   * Copy all App files to the k8s pod.
   *
   * @param appLocationOnHost - App location on the local host
   * @param appLocationInPod  - App location on the k8s pod
   * @param podName           - the k8s pod name
   * @param namespace         - namespace the k8s pod is in
   * @throws Exception exception
   */
  public static void copyAppFilesToPod(
      String appLocationOnHost, String appLocationInPod, String podName, String namespace)
      throws Exception {
    File appFileRoot = new File(appLocationOnHost);
    File[] appFileList = appFileRoot.listFiles();

    if (appFileList == null) return;

    for (File file : appFileList) {
      if (file.isDirectory()) {

        // Create the directory on the pod
        String nestedDirOnPod = appLocationInPod + "/" + file.getName();
        StringBuffer mkdirCmd =
            new StringBuffer(" -- bash -c 'mkdir -p ").append(nestedDirOnPod).append("'");
        TestUtils.kubectlexec(podName, namespace, mkdirCmd.toString());

        // Find dir recursively
        copyAppFilesToPod(file.getAbsolutePath(), nestedDirOnPod, podName, namespace);
      } else {
        LoggerHelper.getLocal().log(Level.INFO, "Copy file: "
            + file.getAbsoluteFile().toString() + " to the pod: " + podName);

        String fileParent = file.getParentFile().getName();
        LoggerHelper.getLocal().log(Level.INFO, "file Parent: " + fileParent);

        StringBuffer copyFileCmd = new StringBuffer(" -- bash -c 'cat > ");
        copyFileCmd
            .append(appLocationInPod)
            .append("/")
            .append(file.getName())
            .append("' < ")
            .append(file.getAbsoluteFile().toString());

        kubectlexecNoCheck(podName, namespace, copyFileCmd.toString());
      }
    }
  }

  public static void kubectlexec(String podName, String namespace, String scriptPath)
      throws Exception {

    ExecResult result = kubectlexecNoCheck(podName, namespace, scriptPath);
    if (result.exitValue() != 0) {
      throw new RuntimeException("FAILURE: command failed, returned " + result.stderr());
    }
  }

  public static int makeOperatorPostRestCall(Operator operator, String url, String jsonObjStr)
      throws Exception {
    return makeOperatorRestCall(operator, url, jsonObjStr);
  }

  public static int makeOperatorGetRestCall(Operator operator, String url) throws Exception {
    return makeOperatorRestCall(operator, url, null);
  }

  private static int makeOperatorRestCall(Operator operator, String url, String jsonObjStr)
      throws Exception {
    // get access token
    String token = getAccessToken(operator);
    LoggerHelper.getLocal().log(Level.INFO, "token =" + token);

    KeyStore myKeyStore = createKeyStore(operator);

    Builder request = createRestRequest(myKeyStore, url, token);

    Response response = null;
    int i = 0;
    while (i < BaseTest.getMaxIterationsPod()) {
      try {
        // Post scaling request to Operator
        if (jsonObjStr != null) {
          response = request.post(Entity.json(jsonObjStr));
        } else {
          response = request.get();
        }
      } catch (Exception ex) {
        LoggerHelper.getLocal().log(Level.INFO, "Got exception, iteration " + i + " " + ex.getMessage());
        i++;
        if (ex.getMessage().contains("java.net.ConnectException: Connection refused")) {
          if (i == (BaseTest.getMaxIterationsPod() - 1)) {
            throw ex;
          }
          LoggerHelper.getLocal().log(Level.INFO, "Sleeping 5 more seconds and try again");
          Thread.sleep(5 * 1000);
          continue;
        } else {
          throw ex;
        }
      }
      break;
    }
    LoggerHelper.getLocal().log(Level.INFO, "response: " + response);

    int returnCode = response.getStatus();
    // Verify
    if (returnCode == 204 || returnCode == 200) {
      LoggerHelper.getLocal().log(Level.INFO, "response code is " + returnCode);
      LoggerHelper.getLocal().log(Level.INFO, "Response is " + response.readEntity(String.class));
    } else {
      throw new RuntimeException("Response " + response.readEntity(String.class));
    }
    response.close();
    // javaClient.close();
    return returnCode;
  }

  public static String getLegacyAccessToken(Operator operator) throws Exception {
    return null;
  }

  public static String getAccessToken(Operator operator) throws Exception {
    if (BaseTest.OPENSHIFT) {
      StringBuffer tokenCmd = new StringBuffer(
          "oc serviceaccounts get-token " + operator.getOperatorMap().get("serviceAccount"));
      tokenCmd
          .append(" -n ")
          .append(operator.getOperatorNamespace());
      ExecResult result = ExecCommand.exec(tokenCmd.toString());
      if (result.exitValue() != 0) {
        throw new RuntimeException(
            "FAILED: command " + tokenCmd + " failed to get the token for Operator");
      }
      String token = result.stdout().trim();
      return token;
    } else {
      StringBuffer secretCmd =
          new StringBuffer(
              "kubectl get serviceaccount " + operator.getOperatorMap().get("serviceAccount"));
      secretCmd
          .append(" -n ")
          .append(operator.getOperatorNamespace())
          .append(" -o jsonpath='{.secrets[0].name}'");

      ExecResult result = ExecCommand.exec(secretCmd.toString());
      if (result.exitValue() != 0) {
        throw new RuntimeException(
            "FAILED: command " + secretCmd + " failed to get the secret name for Operator");
      }
      // String secretName = TestUtils.executeCommandStrArray(secretCmd.toString()).trim();
      String secretName = result.stdout().trim();
      StringBuffer etokenCmd = new StringBuffer("kubectl get secret ");
      etokenCmd
          .append(secretName)
          .append(" -n ")
          .append(operator.getOperatorNamespace())
          .append(" -o jsonpath='{.data.token}'");
      result = ExecCommand.exec(etokenCmd.toString());
      if (result.exitValue() != 0) {
        throw new RuntimeException(
            "FAILED: command " + etokenCmd + " failed to get secret token for Operator");
      }
      String etoken = result.stdout().trim();
      return ExecCommand.exec("echo " + etoken + " | base64 --decode").stdout().trim();
    }
  }

  public static String getExternalOperatorCertificate(Operator operator) throws Exception {

    File certFile =
        new File(
            operator.getUserProjectsDir()
                + "/weblogic-operators/"
                + operator.getOperatorNamespace()
                + "/operator.cert.pem");

    StringBuffer opCertCmd;
    if (RestCertType.LEGACY == operator.getRestCertType()) {
      opCertCmd = new StringBuffer("kubectl get cm -n ");
      opCertCmd
          .append(operator.getOperatorNamespace())
          .append(" weblogic-operator-cm -o jsonpath='{.data.externalOperatorCert}'");
    } else {
      opCertCmd = new StringBuffer("kubectl get secret -n ");
      opCertCmd
          .append(operator.getOperatorNamespace())
          .append(
              " weblogic-operator-external-rest-identity -o yaml | grep tls.crt | cut -d':' -f 2");
    }
    ExecResult result = ExecCommand.exec(opCertCmd.toString());
    if (result.exitValue() != 0) {
      throw new RuntimeException(
          "FAILED: command to get externalOperatorCert " + opCertCmd + " failed.");
    }

    // LoggerHelper.getLocal().log(Level.INFO, "opCertCmd ="+opCertCmd);
    String opCert = result.stdout().trim();
    // LoggerHelper.getLocal().log(Level.INFO, "opCert ="+opCert);

    StringBuffer opCertDecodeCmd = new StringBuffer("echo ");
    opCertDecodeCmd
        .append(opCert)
        .append(" | base64 --decode > ")
        .append(certFile.getAbsolutePath());

    ExecCommand.exec(opCertDecodeCmd.toString()).stdout().trim();
    return certFile.getAbsolutePath();
  }

  public static String getExternalOperatorKey(Operator operator) throws Exception {
    File keyFile =
        new File(
            operator.getUserProjectsDir()
                + "/weblogic-operators/"
                + operator.getOperatorNamespace()
                + "/operator.key.pem");

    StringBuffer opKeyCmd = new StringBuffer("kubectl get secret -n ");
    opKeyCmd
        .append(operator.getOperatorNamespace())
        .append(
            " weblogic-operator-external-rest-identity -o yaml | grep tls.key | cut -d':' -f 2");

    ExecResult result = ExecCommand.exec(opKeyCmd.toString());
    if (result.exitValue() != 0) {
      throw new RuntimeException(
          "FAILED: command to get externalOperatorKey " + opKeyCmd + " failed.");
    }
    String opKey = result.stdout().trim();
    // LoggerHelper.getLocal().log(Level.INFO, "opKey ="+opKey);

    StringBuffer opKeyDecodeCmd = new StringBuffer("echo ");
    opKeyDecodeCmd.append(opKey).append(" | base64 --decode > ").append(keyFile.getAbsolutePath());

    ExecCommand.exec(opKeyDecodeCmd.toString()).stdout().trim();
    return keyFile.getAbsolutePath();
  }

  public static String getGitBranchName() throws Exception {
    String cmd = "git branch | grep \\* | cut -d ' ' -f2-";
    ExecResult result = ExecCommand.exec(cmd);
    if (result.exitValue() != 0) {
      throw new RuntimeException("FAILED: command " + cmd + " failed");
    }
    return result.stdout().trim();
  }

  public static Operator createOperator(String opYamlFile, RestCertType restCertType)
      throws Exception {
    // create op
    Operator operator = new Operator(opYamlFile, restCertType);

    LoggerHelper.getLocal().log(Level.INFO, "Check Operator status");
    operator.verifyPodCreated();
    operator.verifyOperatorReady();
    operator.verifyExternalRestService();

    return operator;
  }

  public static Operator createOperator(Map<String, Object> inputMap, RestCertType restCertType)
      throws Exception {
    // create op
    Operator operator = new Operator(inputMap, restCertType);
    operator.callHelmInstall();

    LoggerHelper.getLocal().log(Level.INFO, "Check Operator status");
    operator.verifyPodCreated();
    operator.verifyOperatorReady();
    operator.verifyExternalRestService();

    return operator;
  }

  public static Operator createOperator(String opYamlFile) throws Exception {
    return createOperator(opYamlFile, RestCertType.SELF_SIGNED);
  }

  /**
   * Create operator pod with options for multiple container in it.
   *
   * @param inputMap   - a map with commonly used operator input attributes
   * @param containerNum - the number of containers in Operator pod
   * @throws Exception exception
   */
  public static Operator createOperator(Map<String, Object> inputMap, String containerNum,
                                        RestCertType restCertType) throws Exception {
    // create op
    Operator operator = new Operator(inputMap, restCertType);
    operator.callHelmInstall();

    LoggerHelper.getLocal().log(Level.INFO, "Check Operator status");
    operator.verifyPodCreated();
    operator.verifyOperatorReady(containerNum);
    operator.verifyExternalRestService();

    return operator;
  }

  /**
   * Create operator pod with options for multiple container in it.
   *
   * @param opYamlFile   - yaml file to create the Operator
   * @param containerNum - the number of containers in Operator pod
   * @throws Exception exception
   */
  public static Operator createOperator(String opYamlFile, String containerNum) throws Exception {
    // create op
    Operator operator = new Operator(opYamlFile, RestCertType.SELF_SIGNED);

    LoggerHelper.getLocal().log(Level.INFO, "Check Operator status");
    operator.verifyPodCreated();
    operator.verifyOperatorReady(containerNum);
    operator.verifyExternalRestService();

    return operator;
  }

  public static Domain createDomain(String inputYaml) throws Exception {
    LoggerHelper.getLocal().log(Level.INFO,
        "Creating domain with yaml, waiting for the script to complete execution");
    return new Domain(inputYaml);
  }

  public static Domain createDomain(String inputYaml, boolean createDomainResource)
      throws Exception {
    LoggerHelper.getLocal().log(Level.INFO,
        "Creating domain with yaml, waiting for the script to complete execution");
    return new Domain(inputYaml, createDomainResource);
  }

  public static Domain createDomain(Map<String, Object> inputDomainMap) throws Exception {
    LoggerHelper.getLocal().log(Level.INFO,
        "Creating domain with Map, waiting for the script to complete execution");
    return new Domain(inputDomainMap);
  }

  public static Domain createDomain(
      Map<String, Object> inputDomainMap, boolean createDomainResource) throws Exception {
    LoggerHelper.getLocal().log(Level.INFO,
        "Creating domain with Map, waiting for the script to complete execution");
    return new Domain(inputDomainMap, createDomainResource);
  }

  public static Map<String, Object> loadYaml(String yamlFile) throws Exception {
    // read input domain yaml to test
    Map<String, Object> map = new HashMap<String, Object>();
    Yaml yaml = new Yaml();
    InputStream is = TestUtils.class.getClassLoader().getResourceAsStream(yamlFile);
    map = yaml.load(is);
    is.close();
    return map;
  }

  public static Map<String, Object> loadYamlFromString(String yamlString) throws Exception {
    // read input domain yaml to test
    Map<String, Object> map = new HashMap<String, Object>();
    Yaml yaml = new Yaml();
    map = yaml.load(yamlString);
    return map;
  }

  public static Properties loadProps(String propsFile) throws Exception {
    Properties props = new Properties();
    // check file exists
    File f = new File(TestUtils.class.getClassLoader().getResource(propsFile).getFile());
    if (!f.exists()) {
      throw new IllegalArgumentException("FAILURE: Invalid properties file " + propsFile);
    }

    // load props
    FileInputStream inStream = new FileInputStream(f);
    props.load(inStream);
    inStream.close();

    return props;
  }

  public static void renewK8sClusterLease(String projectRoot, String leaseId) throws Exception {
    if (leaseId != "") {
      LoggerHelper.getLocal().log(Level.INFO, "Renewing lease for leaseId " + leaseId);
      String command = projectRoot + "/src/integration-tests/bash/lease.sh -r " + leaseId;
      ExecResult execResult = ExecCommand.exec(command);
      if (execResult.exitValue() != 0) {
        LoggerHelper.getLocal().log(Level.INFO,
            "ERROR: Could not renew lease on k8s cluster for LEASE_ID="
                + leaseId
                + "Used "
                + projectRoot
                + "/src/integration-tests/bash/lease.sh -r "
                + leaseId
                + " to try renew the lease. "
                + "Some of the potential reasons for this failure are that another run"
                + "may have obtained the lease, the lease may have been externally "
                + "deleted, or the caller of the test may have forgotten to obtain the "
                + "lease before calling the test (using 'lease.sh -o \"$LEASE_ID\"'). "
                + "To force delete a lease no matter who owns the lease,"
                + "call 'lease.sh -f' or 'kubernetes delete cm acceptance-test-lease'"
                + "(this should only be done when sure there's no current java tests "
                + "that owns the lease).  To view the current lease holder,"
                + "use 'lease.sh -s'.  To disable this lease check, do not set"
                + "the LEASE_ID environment variable.");

        throw new RuntimeException("Could not renew lease on k8s cluster " + execResult.stderr());
      } else {
        LoggerHelper.getLocal().log(Level.INFO, "Renewed lease for leaseId " + leaseId);
      }
    }
  }

  public static void releaseLease(String projectRoot, String leaseId) throws Exception {
    String cmd = projectRoot + "/src/integration-tests/bash/lease.sh -d " + leaseId;
    ExecResult leaseResult = ExecCommand.exec(cmd);
    if (leaseResult.exitValue() != 0) {
      LoggerHelper.getLocal().log(Level.INFO,
          "FAILED: command to release lease " + cmd + " failed " + leaseResult.stderr());
    }
    LoggerHelper.getLocal().log(Level.INFO,
        "Command " + cmd + " returned " + leaseResult.stdout() + "\n" + leaseResult.stderr());
  }

  private static Builder createRestRequest(KeyStore myKeyStore, String url, String token) {
    // Create REST Client obj and verify it's not null
    Client javaClient =
        ClientBuilder.newBuilder()
            .trustStore(myKeyStore)
            .register(JsonProcessingFeature.class)
            .build();

    if (javaClient == null) {
      throw new RuntimeException("Client Obj is null");
    }

    // Create a resource target identified by Operator ext REST API URL
    WebTarget target = javaClient.target(url.toString());
    LoggerHelper.getLocal().log(Level.INFO,
        "Invoking OP REST API URL: " + target.getUri().toString());

    // Obtain a client request invocation builder
    Builder request = target.request(MediaType.APPLICATION_JSON);
    request
        .header(HttpHeaders.CONTENT_TYPE, MediaType.APPLICATION_JSON)
        .header(HttpHeaders.ACCEPT, MediaType.APPLICATION_JSON)
        .header("X-Requested-By", "MyJavaClient")
        .header(HttpHeaders.AUTHORIZATION, "Bearer " + token);
    return request;
  }

  public static void createDockerRegistrySecret(
      String secretName,
      String dockerServer,
      String dockerUser,
      String dockerPassword,
      String dockerEmail,
      String namespace)
      throws Exception {

    ExecCommand.exec("kubectl delete secret " + secretName + " -n " + namespace);
    
    String command =
        "kubectl create secret docker-registry "
            + secretName
            + " --docker-server="
            + dockerServer
            + " --docker-username="
            + dockerUser
            + " --docker-password=\""
            + dockerPassword
            + "\"";
            
    if (dockerEmail != null) {
      command = command + " --docker-email=" + dockerEmail;
    }
   
    command = command + " -n " 
        + namespace 
        + " --dry-run -o yaml | kubectl apply -f -";
       
    String commandToLog =
        "kubectl create secret docker-registry "
            + secretName
            + " --docker-server="
            + dockerServer
            + " --docker-username="
            + "********"
            + " --docker-password=\""
            + "********"
            + "\" --docker-email="
            + "********"
            + " -n "
            + namespace;
<<<<<<< HEAD

    LoggerHelper.getLocal().log(Level.INFO, "Running command " + commandToLog);
    ExecResult result = ExecCommand.exec(command);
=======
    
    logger.info("Running command " + commandToLog);
 
    ExecResult result = ExecCommand.exec(command, true);
>>>>>>> 20b9c4eb
    if (result.exitValue() != 0) {
      throw new RuntimeException("Couldn't create secret " + result.stderr());
    }
  }

  public static Map<String, Object> createOperatorMap(int number, boolean restEnabled) {
    Map<String, Object> operatorMap = new HashMap<>();
    ArrayList<String> targetDomainsNS = new ArrayList<String>();
    targetDomainsNS.add("test" + number);
    operatorMap.put("releaseName", "op" + number);
    operatorMap.put("domainNamespaces", targetDomainsNS);
    operatorMap.put("serviceAccount", "weblogic-operator" + number);
    operatorMap.put("namespace", "weblogic-operator" + number);
    if (restEnabled) {
      operatorMap.put("externalRestHttpsPort", 31000 + number);
      operatorMap.put("externalRestEnabled", restEnabled);
    }
    return operatorMap;
  }

  /**
   * Creates a map with commonly used operator input attributes using suffixCount and prefix
   * to make the namespaces and ports unique.
   *
   * @param suffixCount unique numeric value
   * @param prefix      prefix for the artifact names
   * @return map with operator input attributes
   */
  public static Map<String, Object> createOperatorMap(
      int suffixCount, boolean restEnabled, String prefix) {
    Map<String, Object> operatorMap = new HashMap<String, Object>();
    ArrayList<String> targetDomainsNS = new ArrayList<String>();
    targetDomainsNS.add(prefix.toLowerCase() + "-domainns-" + suffixCount);
    operatorMap.put("releaseName", prefix.toLowerCase() + "-op-" + suffixCount);
    operatorMap.put("domainNamespaces", targetDomainsNS);
    operatorMap.put("serviceAccount", prefix.toLowerCase() + "-sa-" + suffixCount);
    operatorMap.put("namespace", prefix.toLowerCase() + "-opns-" + suffixCount);
    if (restEnabled) {
      operatorMap.put("externalRestHttpsPort", 32000 + suffixCount);
      operatorMap.put("externalRestEnabled", restEnabled);
    }
    return operatorMap;
  }

  public static Map<String, Object> createDomainMap(int number) {
    Map<String, Object> domainMap = new HashMap<>();
    ArrayList<String> targetDomainsNS = new ArrayList<String>();
    targetDomainsNS.add("test" + number);
    domainMap.put("domainUID", "test" + number);
    domainMap.put("namespace", "test" + number);
    domainMap.put("configuredManagedServerCount", 4);
    domainMap.put("initialManagedServerReplicas", 2);
    domainMap.put("exposeAdminT3Channel", true);
    domainMap.put("exposeAdminNodePort", true);
    domainMap.put("adminNodePort", 30700 + number);
    domainMap.put("t3ChannelPort", 30000 + number);
    if ((System.getenv("LB_TYPE") != null && System.getenv("LB_TYPE").equalsIgnoreCase("VOYAGER"))
        || (domainMap.containsKey("loadBalancer")
        && ((String) domainMap.get("loadBalancer")).equalsIgnoreCase("VOYAGER"))) {
      domainMap.put("voyagerWebPort", 30344 + number);
      LoggerHelper.getLocal().log(Level.INFO, "For this domain voyagerWebPort is set to: 30344 + " + number);
    }
    return domainMap;
  }

  /**
   * Creates a map with commonly used domain input attributes using suffixCount and prefix
   * to make the namespaces and ports unique.
   *
   * @param suffixCount unique numeric value
   * @param prefix      prefix for the artifact names
   * @return map with domain input attributes
   */
  public static Map<String, Object> createDomainMap(int suffixCount, String prefix) {
    Map<String, Object> domainMap = new HashMap<String, Object>();
    domainMap.put("domainUID", prefix.toLowerCase() + "-domain-" + suffixCount);
    domainMap.put("namespace", prefix.toLowerCase() + "-domainns-" + suffixCount);
    domainMap.put("configuredManagedServerCount", 4);
    domainMap.put("initialManagedServerReplicas", 2);
    domainMap.put("exposeAdminT3Channel", true);
    domainMap.put("exposeAdminNodePort", true);
    domainMap.put("adminNodePort", 30800 + suffixCount);
    domainMap.put("t3ChannelPort", 31000 + suffixCount);
    if (System.getenv("LB_TYPE") != null && System.getenv("LB_TYPE").equalsIgnoreCase("VOYAGER")) {
      domainMap.put("voyagerWebPort", 30344 + suffixCount);
      LoggerHelper.getLocal().log(Level.INFO,
          "For this domain voyagerWebPort is set to: " + domainMap.get("voyagerWebPort"));
    }
    return domainMap;
  }

  /**
   * Creates a map with commonly used domain in image input attributes using suffixCount and prefix
   * to make the namespaces and ports unique.
   *
   * @param suffixCount unique numeric value
   * @param prefix      prefix for the artifact names
   * @return map with domain input attributes
   */
  public static Map<String, Object> createDomainInImageMap(
      int suffixCount, boolean wdt, String prefix) {
    Map<String, Object> domainMap = createDomainMap(suffixCount, prefix);
    if (wdt) {
      domainMap.put("domainHomeImageBuildPath",
          "./docker-images/OracleWebLogic/samples/12213-domain-home-in-image-wdt");
    } else {
      domainMap.put("domainHomeImageBuildPath",
          "./docker-images/OracleWebLogic/samples/12213-domain-home-in-image");
    }
    domainMap.put("domainHomeImageBase",
        "container-registry.oracle.com/middleware/weblogic:12.2.1.3");
    domainMap.put("logHomeOnPV", "true");
    domainMap.put("clusterType", "CONFIGURED");
    return domainMap;
  }

  public static String callShellScriptByExecToPod(
      String scriptPath, String arguments, String podName, String namespace) throws Exception {

    StringBuffer cmdKubectlSh = new StringBuffer("kubectl -n ");
    cmdKubectlSh
        .append(namespace)
        .append(" exec -it ")
        .append(podName)
        .append(" -- bash -c 'chmod +x -R /shared && ")
        .append(scriptPath)
        .append(" ")
        .append(arguments)
        .append("'");
    LoggerHelper.getLocal().log(Level.INFO, "Command to call kubectl sh file " + cmdKubectlSh);
    ExecResult result = ExecCommand.exec(cmdKubectlSh.toString());
    if (result.exitValue() != 0) {
      throw new RuntimeException(
          "FAILURE: command " + cmdKubectlSh + " failed, returned " + result.stderr());
    }
    return result.stdout().trim();
  }

  /**
   * exec into the pod and call the shell script with given arguments.
   *
   * @param podName         pod name
   * @param domainNS        namespace
   * @param scriptsLocInPod script location
   * @param shScriptName    script name
   * @param args            script arguments
   * @throws Exception exception
   */
  public static void callShellScriptByExecToPod(
      String podName, String domainNS, String scriptsLocInPod, String shScriptName, String[] args)
      throws Exception {
    StringBuffer cmdKubectlSh = new StringBuffer("kubectl -n ");
    cmdKubectlSh
        .append(domainNS)
        .append(" exec -it ")
        .append(podName)
        .append(" -- bash -c 'chmod +x -R ")
        .append(scriptsLocInPod)
        .append("  && ")
        .append(scriptsLocInPod)
        .append("/")
        .append(shScriptName)
        .append(" ")
        .append(String.join(" ", args).toString())
        .append("'");

    LoggerHelper.getLocal().log(Level.INFO, "Command to call kubectl sh file " + cmdKubectlSh);
    TestUtils.exec(cmdKubectlSh.toString());
  }

  /**
   * Build a jar archive.  The archive will only include the directory structure below the srcDir.
   *
   * @param jarPath Jar file path for resulting archive
   * @param srcDir  source directory
   */
  public static void buildJarArchive(
      String jarPath, String srcDir) {

    try {
      StringBuffer cmd = new StringBuffer("jar -cf ");
      cmd
          .append(jarPath)
          .append(" -C ")
          .append(srcDir)
          .append(" . ")
      ;
      LoggerHelper.getLocal().log(Level.INFO, "Command to call build a jar file " + cmd);
      ExecResult result = ExecCommand.exec(cmd.toString());
      if (result.exitValue() != 0) {
        throw new RuntimeException(
            "FAILURE: command " + cmd + " failed, returned " + result.stderr());
      }
    } catch (Exception e) {
      throw new RuntimeException(e);
    }
  }

  /**
   * Build a zip archive.  The archive will only include the directory structure below the srcDir.
   *
   * @param zipPath zip file path for resulting archive
   * @param srcDir  source directory
   */
  public static void buildZipArchive(
      String zipPath, String srcDir) {

    try {
      StringBuffer cmd = new StringBuffer();
      cmd
          .append("cd ")
          .append(srcDir)
          .append(" ; zip -r ")
          .append(zipPath)
          .append(" . ")
      ;
      LoggerHelper.getLocal().log(Level.INFO, "Command to call build a zip file " + cmd);
      ExecResult result = ExecCommand.exec(cmd.toString());
      if (result.exitValue() != 0) {
        throw new RuntimeException(
            "FAILURE: command " + cmd + " failed, returned " + result.stderr());
      }
    } catch (Exception e) {
      throw new RuntimeException(e);
    }
  }

  /**
   * Build a WDT zip archive, which consists of a set of archives structured as follows:
   * wlsdeploy/applications/archive1, archive2, etc
   * for example, the WDT archive with 3 artifacts could have the following...
   * wlsdeploy/applications/archive1.ear,
   * wlsdeploy/applications/coh-archive.gar, wlsdeploy/applications/mywebapp.war.
   * Copy each archive to temp location then build the WDT archive.
   *
   * @param wdtArchivePath path where new archive should be created
   * @param archivePaths   array of archives to be included in the WDT archive
   * @param tmpDirRoot     tmp directory that can be used to create the archive
   */
  public static void buildWdtZip(
      String wdtArchivePath, String[] archivePaths, String tmpDirRoot) {

    try {
      // Create temp directory strucuture for the WDT archive
      String archiveRoot = tmpDirRoot + "/wdt-archive-root";
      String archiveDest = archiveRoot + "/wlsdeploy/applications";
      File archiveDestDir = new File(archiveDest);
      archiveDestDir.mkdirs();

      // Copy archives to the dest
      for (String archivePath : archivePaths) {
        copyFile(archivePath, archiveDest + "/" + new File(archivePath).getName());
      }

      // Build the WDT zip
      buildZipArchive(wdtArchivePath, archiveRoot);
    } catch (Exception e) {
      throw new RuntimeException(e);
    }
  }

  public static void createDirUnderDomainPV(String dirPath) throws Exception {
    if (BaseTest.OPENSHIFT) {
      String crdCmd = "mkdir -m 777 -p " + dirPath;
      ExecResult result = TestUtils.exec(crdCmd, true);
    } else {
      dirPath = dirPath.replace(BaseTest.getPvRoot(), "/sharedparent/");
      String crdCmd =
          BaseTest.getProjectRoot()
              + "/src/integration-tests/bash/krun.sh -m " + BaseTest.getPvRoot() + ":/sharedparent -c 'mkdir -m 777 -p "
              + dirPath
              + "'";

      ExecResult result = TestUtils.exec(crdCmd, true);
    }

  }

  public static void createWldfModule(String adminPodName, String domainNS, int t3ChannelPort)
      throws Exception {

    // copy wldf.py script tp pod
    copyFileViaCat(
        BaseTest.getProjectRoot() + "/integration-tests/src/test/resources/wldf/wldf.py",
        BaseTest.getAppLocationInPod() + "/wldf.py",
        adminPodName,
        domainNS);

    // copy callpyscript.sh to pod
    copyFileViaCat(
        BaseTest.getProjectRoot() + "/integration-tests/src/test/resources/callpyscript.sh",
        BaseTest.getAppLocationInPod() + "/callpyscript.sh",
        adminPodName,
        domainNS);

    // arguments to shell script to call py script

    String[] args = {
        BaseTest.getAppLocationInPod() + "/wldf.py",
        BaseTest.getUsername(),
        BaseTest.getPassword(),
        " t3://"
            + adminPodName
            + ":"
            + t3ChannelPort,

    };

    // call callpyscript.sh in pod to deploy wldf module
    TestUtils.callShellScriptByExecToPod(
        adminPodName, domainNS, BaseTest.getAppLocationInPod(), "callpyscript.sh", args);
  }

  public static void createRbacPoliciesForWldfScaling() throws Exception {
    // create rbac policies
    StringBuffer cmd = new StringBuffer("kubectl apply -f ");
    cmd.append(BaseTest.getProjectRoot())
        .append("/integration-tests/src/test/resources/wldf/wldf-policy.yaml");
    LoggerHelper.getLocal().log(Level.INFO, "Running " + cmd);

    ExecResult result = ExecCommand.exec(cmd.toString());
    if (result.exitValue() != 0) {
      throw new RuntimeException(
          "FAILURE: command "
              + cmd
              + " failed, returned "
              + result.stdout()
              + "\n"
              + result.stderr());
    }
    String outputStr = result.stdout().trim();
    LoggerHelper.getLocal().log(Level.INFO, "Command returned " + outputStr);
  }

  public static void deleteWeblogicDomainResources(String domainUid) throws Exception {
    StringBuilder cmd =
        new StringBuilder(BaseTest.getProjectRoot())
            .append(
                "/kubernetes/samples/scripts/delete-domain/delete-weblogic-domain-resources.sh ")
            .append("-d ")
            .append(domainUid);
    TestUtils.exec(cmd.toString(), true);
  }

  public static void verifyBeforeDeletion(Domain domain) throws Exception {
    final String domainNs = String.class.cast(domain.getDomainMap().get("namespace"));
    final String domainUid = domain.getDomainUid();
    final String domain1LabelSelector = String.format("weblogic.domainUID in (%s)", domainUid);
    final String credentialsName =
        String.class.cast(domain.getDomainMap().get("weblogicCredentialsSecretName"));

    LoggerHelper.getLocal().log(Level.INFO, "Before deletion of domain: " + domainUid);

    k8sTestUtils.verifyDomainCrd();
    k8sTestUtils.verifyDomain(domainNs, domainUid, true);
    k8sTestUtils.verifyPods(domainNs, domain1LabelSelector, 4);
    k8sTestUtils.verifyJobs(domain1LabelSelector, 1);
    k8sTestUtils.verifyNoDeployments(domain1LabelSelector);
    k8sTestUtils.verifyNoReplicaSets(domain1LabelSelector);
    k8sTestUtils.verifyServices(domain1LabelSelector, 5);
    k8sTestUtils.verifyPvcs(domain1LabelSelector, 1);
    k8sTestUtils.verifyConfigMaps(domain1LabelSelector, 2);
    k8sTestUtils.verifyNoServiceAccounts(domain1LabelSelector);
    k8sTestUtils.verifyNoRoles(domain1LabelSelector);
    k8sTestUtils.verifyNoRoleBindings(domain1LabelSelector);
    k8sTestUtils.verifySecrets(credentialsName, 1);
    k8sTestUtils.verifyPvs(domain1LabelSelector, 1);
    k8sTestUtils.verifyNoClusterRoles(domain1LabelSelector);
    k8sTestUtils.verifyNoClusterRoleBindings(domain1LabelSelector);
  }

  public static void verifyAfterDeletion(Domain domain) throws Exception {
    final String domainNs = String.class.cast(domain.getDomainMap().get("namespace"));
    final String domainUid = domain.getDomainUid();
    final String domain1LabelSelector = String.format("weblogic.domainUID in (%s)", domainUid);
    final String credentialsName =
        String.class.cast(domain.getDomainMap().get("weblogicCredentialsSecretName"));

    LoggerHelper.getLocal().log(Level.INFO, "After deletion of domain: " + domainUid);
    k8sTestUtils.verifyDomainCrd();
    k8sTestUtils.verifyDomain(domainNs, domainUid, false);
    k8sTestUtils.verifyPods(domainNs, domain1LabelSelector, 0);
    k8sTestUtils.verifyJobs(domain1LabelSelector, 0);
    k8sTestUtils.verifyNoDeployments(domain1LabelSelector);
    k8sTestUtils.verifyNoReplicaSets(domain1LabelSelector);
    k8sTestUtils.verifyServices(domain1LabelSelector, 0);
    k8sTestUtils.verifyPvcs(domain1LabelSelector, 0);
    k8sTestUtils.verifyConfigMaps(domain1LabelSelector, 0);
    k8sTestUtils.verifyNoServiceAccounts(domain1LabelSelector);
    k8sTestUtils.verifyNoRoles(domain1LabelSelector);
    k8sTestUtils.verifyNoRoleBindings(domain1LabelSelector);
    k8sTestUtils.verifySecrets(credentialsName, 0);
    k8sTestUtils.verifyPvs(domain1LabelSelector, 0);
    k8sTestUtils.verifyNoClusterRoles(domain1LabelSelector);
    k8sTestUtils.verifyNoClusterRoleBindings(domain1LabelSelector);
  }

  /**
   * Replaces the string matching the given search pattern with a new string.
   *
   * @param filename       - filename in which the string will be replaced
   * @param originalString - the string which needs to be replaced
   * @param newString      - the new string to replace
   * @throws Exception - if any error occurs
   */
  public static void replaceStringInFile(String filename, String originalString, String newString)
      throws Exception {
    Path path = Paths.get(filename);

    String content = new String(Files.readAllBytes(path));
    content = content.replaceAll(originalString, newString);
    Files.write(path, content.getBytes());
  }

  private static KeyStore createKeyStore(Operator operator) throws Exception {
    // get operator external certificate from weblogic-operator.yaml
    String opExtCertFile = getExternalOperatorCertificate(operator);
    // LoggerHelper.getLocal().log(Level.INFO, "opExtCertFile =" + opExtCertFile);

    // NOTE: Operator's private key should not be added to a keystore
    // used for the client connection
    // get operator external key from weblogic-operator.yaml
    //    String opExtKeyFile = getExternalOperatorKey(operator);
    // LoggerHelper.getLocal().log(Level.INFO, "opExternalKeyFile =" + opExtKeyFile);

    if (!new File(opExtCertFile).exists()) {
      throw new RuntimeException("File " + opExtCertFile + " doesn't exist");
    }
    //    if (!new File(opExtKeyFile).exists()) {
    //      throw new RuntimeException("File " + opExtKeyFile + " doesn't exist");
    //    }
    LoggerHelper.getLocal().log(Level.INFO, "opExtCertFile " + opExtCertFile);
    // Create a java Keystore obj and verify it's not null
    KeyStore myKeyStore = PemImporter.createKeyStore(new File(opExtCertFile), "temp_password");
    if (myKeyStore == null) {
      throw new RuntimeException("Keystore Obj is null");
    }
    return myKeyStore;
  }

  /**
   * Checks command in a loop.
   *
   * @param cmd      command to run in the loop
   * @param matchStr expected string to match in the output
   * @throws Exception exception if fails to execute
   */
  public static void checkAnyCmdInLoop(String cmd, String matchStr)
      throws Exception {
    checkCmdInLoop(cmd, matchStr, "");
  }

  public static void checkCmdInLoop(String cmd, String matchStr, String k8sObjName)
      throws Exception {
    int i = 0;
    while (i < BaseTest.getMaxIterationsPod()) {
      ExecResult result = ExecCommand.exec(cmd);

      // loop command till condition
      if (result.exitValue() != 0
          || (result.exitValue() == 0 && !result.stdout().contains(matchStr))) {
        LoggerHelper.getLocal().log(Level.INFO, "Output for " + cmd + "\n" + result.stdout() + "\n " + result.stderr());
        // check for last iteration
        if (i == (BaseTest.getMaxIterationsPod() - 1)) {
          throw new RuntimeException(
              "FAILURE: Timeout - pod " + k8sObjName + " output does not contain '" + matchStr + "'");
        }
        LoggerHelper.getLocal().log(Level.INFO,
            "Pod "
                + k8sObjName
                + "  output does not contain '" + matchStr + "'  Iteration ["
                + i
                + "/"
                + BaseTest.getMaxIterationsPod()
                + "], sleeping "
                + BaseTest.getWaitTimePod()
                + " seconds more");

        Thread.sleep(BaseTest.getWaitTimePod() * 1000);
        i++;
      } else {
        LoggerHelper.getLocal().log(Level.INFO, "SUCCESS: Pod " + k8sObjName + " output contains '" + matchStr + "'");
        break;
      }
    }
  }

  /**
   * Check if the pod output contains the specified string.
   *
   * @param cmd        command to execute
   * @param matchStr   matching string
   * @param k8sObjName pod Name
   * @return true for match else false
   * @throws Exception exception
   */
  public static boolean checkPodContains(String cmd, String matchStr, String k8sObjName)
      throws Exception {
    ExecResult result = ExecCommand.exec(cmd);
    if (result.exitValue() != 0 || (result.exitValue() == 0 && !result.stdout().contains(matchStr))) {
      return false;
    } else {
      LoggerHelper.getLocal().log(Level.INFO, "Pod " + k8sObjName + " match found for " + matchStr);
      return true;
    }
  }

  private static void checkCmdInLoopForDelete(String cmd, String matchStr, String k8sObjName)
      throws Exception {
    int i = 0;
    while (i < BaseTest.getMaxIterationsPod()) {
      ExecResult result = ExecCommand.exec(cmd.toString());
      if (result.exitValue() != 0) {
        if (result.stderr().contains(matchStr)) {
          LoggerHelper.getLocal().log(Level.INFO, "DEBUG: " + result.stderr());
          break;
        } else {
          throw new RuntimeException("FAILURE: Command " + cmd + " failed " + result.stderr());
        }
      }
      if (result.exitValue() == 0 && !result.stdout().trim().equals("0")) {
        LoggerHelper.getLocal().log(Level.INFO, "Command " + cmd + " returned " + result.stdout());
        // check for last iteration
        if (i == (BaseTest.getMaxIterationsPod() - 1)) {
          throw new RuntimeException(
              "FAILURE: K8s Object " + k8sObjName + " is not deleted, exiting!");
        }
        LoggerHelper.getLocal().log(Level.INFO,
            "K8s object "
                + k8sObjName
                + " still exists, Ite ["
                + i
                + "/"
                + BaseTest.getMaxIterationsPod()
                + "], sleeping "
                + BaseTest.getWaitTimePod()
                + " seconds more");

        Thread.sleep(BaseTest.getWaitTimePod() * 1000);

        i++;
      } else {
        break;
      }
    }
  }

  /**
   * create yaml file with changed property.
   *
   * @param inputYamlFile     input
   * @param generatedYamlFile generated
   * @param oldString         old
   * @param newString         new
   * @throws Exception exception
   */
  public static void createNewYamlFile(
      String inputYamlFile, String generatedYamlFile, String oldString, String newString)
      throws Exception {
    LoggerHelper.getLocal().log(Level.INFO, "Creating new  " + generatedYamlFile);

    Files.copy(
        new File(inputYamlFile).toPath(),
        Paths.get(generatedYamlFile),
        StandardCopyOption.REPLACE_EXISTING);

    // read each line in input domain file and replace with intended changed property
    BufferedReader reader = new BufferedReader(new FileReader(generatedYamlFile));
    String line = "";
    StringBuffer changedLines = new StringBuffer();
    boolean isLineChanged = false;
    while ((line = reader.readLine()) != null) {
      if (line.contains(oldString)) {
        String changedLine = line.replace(line.substring(line.indexOf(oldString)), newString);
        changedLines.append(changedLine).append("\n");
        isLineChanged = true;
      }

      if (!isLineChanged) {
        changedLines.append(line).append("\n");
      }
      isLineChanged = false;
    }
    reader.close();
    // writing to the file
    Files.write(Paths.get(generatedYamlFile), changedLines.toString().getBytes());
    LoggerHelper.getLocal().log(Level.INFO, "Done - generate the new yaml file ");
  }

  /**
   * copy file from source to target.
   *
   * @param fromFile from
   * @param toFile   to
   * @throws Exception exception
   */
  public static void copyFile(String fromFile, String toFile) throws Exception {
    LoggerHelper.getLocal().log(Level.INFO, "Copying file from  " + fromFile + " to " + toFile);
    Files.copy(new File(fromFile).toPath(), Paths.get(toFile), StandardCopyOption.REPLACE_EXISTING);
  }

  /**
   * retrieve IP address info for cluster service.
   *
   * @param domainUid   - name of domain.
   * @param clusterName - name Web Logic cluster
   * @param domainNS    - domain namespace
   * @throws Exception - exception will be thrown if kubectl command will fail
   */
  public static String retrieveClusterIP(String domainUid, String clusterName, String domainNS)
      throws Exception {
    // kubectl get service domainonpvwlst-cluster-cluster-1 | grep ClusterIP | awk '{print $3}'
    StringBuffer cmd = new StringBuffer("kubectl get service ");
    cmd.append(domainUid);
    cmd.append("-cluster-");
    cmd.append(clusterName);
    cmd.append(" -n ").append(domainNS);
    cmd.append(" | grep ClusterIP | awk '{print $3}' ");
    LoggerHelper.getLocal().log(Level.INFO,
        " Get ClusterIP for "
            + clusterName
            + " in namespace "
            + domainNS
            + " with command: '"
            + cmd
            + "'");

    ExecResult result = ExecCommand.exec(cmd.toString());
    String stdout = result.stdout();
    LoggerHelper.getLocal().log(Level.INFO, " ClusterIP for cluster: " + clusterName + " found: ");
    LoggerHelper.getLocal().log(Level.INFO, stdout);
    return stdout;
  }

  /**
   * Create dir to save Web Service App files. Copy the shell script file and all App files over to
   * the admin pod Run the shell script to build WARs files and deploy the Web Service App and it's
   * client Servlet App in the admin pod
   *
   * @param domain     - Domain where to build and deploy app
   * @param appName    - WebService App name to be deployed
   * @param scriptName - a shell script to build and deploy the App in the admin pod
   * @param username   - weblogic user name
   * @param password   - weblogc password
   * @param args       - by default it use TestWsApp name for webservices impl files, or add arg for
   *                   different name
   * @throws Exception - exception reported as a failure to build or deploy ws
   */
  public static void buildDeployWebServiceAppInPod(
      Domain domain,
      String appName,
      String scriptName,
      String username,
      String password,
      String... args)
      throws Exception {
    String adminServerPod = domain.getDomainUid() + "-" + domain.getAdminServerName();
    final String appLocationOnHost = BaseTest.getAppLocationOnHost() + "/" + appName;
    final String appLocationInPod = BaseTest.getAppLocationInPod() + "/" + appName;
    final String scriptPathOnHost = BaseTest.getAppLocationOnHost() + "/" + scriptName;
    final String scriptPathInPod = BaseTest.getAppLocationInPod() + "/" + scriptName;

    // Default values to build archive file
    final String initInfoDirName = "WEB-INF";
    String archiveExt = "war";
    String infoDirName = initInfoDirName;
    String domainNS = domain.getDomainNs();
    int managedServerPort = ((Integer) (domain.getDomainMap()).get("managedServerPort")).intValue();
    String wsServiceName = (args.length == 0) ? BaseTest.TESTWSSERVICE : args[0];
    final String clusterUrl =
        retrieveClusterIP(domain.getDomainUid(), domain.getClusterName(), domainNS)
            + ":"
            + managedServerPort;
    LoggerHelper.getLocal().log(Level.INFO,
        "Build and deploy WebService App: "
            + appName
            + "."
            + archiveExt
            + " in the admin pod with web service name "
            + wsServiceName);

    // Create app dir in the admin pod
    StringBuffer mkdirCmd = new StringBuffer(" -- bash -c 'mkdir -p ");
    mkdirCmd.append(appLocationInPod + "'");

    // Create app dir in the admin pod
    kubectlexec(adminServerPod, domainNS, mkdirCmd.toString());

    // Create WEB-INF in the app dir
    mkdirCmd = new StringBuffer(" -- bash -c 'mkdir -p ");
    mkdirCmd.append(appLocationInPod + "/WEB-INF'");
    kubectlexec(adminServerPod, domainNS, mkdirCmd.toString());

    // Copy shell script to the admin pod
    copyFileViaCat(scriptPathOnHost, scriptPathInPod, adminServerPod, domainNS);

    // Copy all App files to the admin pod
    copyAppFilesToPod(appLocationOnHost, appLocationInPod, adminServerPod, domainNS);

    // Copy all App files to the admin pod
    copyAppFilesToPod(
        appLocationOnHost + "/WEB-INF", appLocationInPod + "/WEB-INF", adminServerPod, domainNS);

    LoggerHelper.getLocal().log(Level.INFO,
        "Creating WebService and WebService Servlet Client Applications");

    // Run the script to build WAR, EAR or JAR file and deploy the App in the admin pod
    domain.callShellScriptToBuildDeployAppInPod(
        appName, scriptName, username, password, clusterUrl, wsServiceName);
  }


  /**
   * Create dir to save coherence App files. Copy the shell script file and all App files over to
   * the admin pod Run the shell script to build WAR/GAR/EAR files and deploy the GAR to
   * the cluster with storage Enabled and the EAR to the cluster with no storage
   *
   * @param domain     - Domain where to build and deploy app
   * @param appName    - App name to be deployed
   * @param scriptName - a shell script to build and deploy the App in the admin pod
   * @param username   - weblogic user name
   * @param password   - weblogc password
   * @param args       - by default it use TestWsApp name for webservices impl files, or add arg for
   *                   different name
   * @throws Exception - exception reported as a failure to build or deploy ws
   */
  public static void buildDeployCoherenceAppInPod(
      Domain domain,
      String appName,
      String scriptName,
      String username,
      String password,
      String appToDeploy,
      String... args)
      throws Exception {
    String adminServerPod = domain.getDomainUid() + "-" + domain.getAdminServerName();
    final String appLocationOnHost = BaseTest.getAppLocationOnHost() + "/" + appName;
    final String appLocationInPod = BaseTest.getAppLocationInPod() + "/" + appName;
    final String scriptPathOnHost = BaseTest.getAppLocationOnHost() + "/" + scriptName;
    final String scriptPathInPod = BaseTest.getAppLocationInPod() + "/" + scriptName;

    // Default values to build archive file
    final String initInfoDirName = "WEB-INF";
    String archiveExt = "war";
    String infoDirName = initInfoDirName;
    String domainNS = domain.getDomainNs();
    final String deployTargetForGar = (args.length == 0) ? "dataCluster" : args[0];
    LoggerHelper.getLocal().log(Level.INFO,
        "Build and deploy Coherence App: "
            + appName
            + " to respective clusters ");

    // Create app dir in the admin pod
    StringBuffer mkdirCmd = new StringBuffer(" -- bash -c 'mkdir -p ");
    mkdirCmd.append(appLocationInPod + "'");

    // Create app dir in the admin pod
    kubectlexec(adminServerPod, domainNS, mkdirCmd.toString());

    // Copy shell script to the admin pod
    copyFileViaCat(scriptPathOnHost, scriptPathInPod, adminServerPod, domainNS);

    // Copy all App files to the admin pod
    copyAppFilesToPod(appLocationOnHost, appLocationInPod, adminServerPod, domainNS);

    LoggerHelper.getLocal().log(Level.INFO,
        "Creating WebService and WebService Servlet Client Applications");

    // Run the script to build WAR, EAR or JAR file and deploy the App in the admin pod
    domain.callShellScriptToBuildDeployAppInPod(
        appName, scriptName, username, password, appToDeploy, deployTargetForGar);
  }

  public static ExecResult loginAndPushImageToOcir(String image) throws Exception {
    String dockerLoginAndPushCmd =
        "docker login "
            + System.getenv("REPO_REGISTRY")
            + " -u "
            + System.getenv("REPO_USERNAME")
            + " -p \""
            + System.getenv("REPO_PASSWORD")
            + "\" && docker push "
            + image;
    ExecResult result = TestUtils.exec(dockerLoginAndPushCmd);
    LoggerHelper.getLocal().log(Level.INFO,
        "cmd "
            + dockerLoginAndPushCmd
            + "\n result "
            + result.stdout()
            + "\n err "
            + result.stderr());
    return result;
  }

  public static ExecResult kubectlpatch(String domainUid, String domainNS, String patchStr)
      throws Exception {
    String cmd =
        "kubectl patch domain "
            + domainUid
            + " -n "
            + domainNS
            + " -p "
            + patchStr
            + " --type merge";
    return exec(cmd, true);
  }

}<|MERGE_RESOLUTION|>--- conflicted
+++ resolved
@@ -1072,16 +1072,10 @@
             + "********"
             + " -n "
             + namespace;
-<<<<<<< HEAD
 
     LoggerHelper.getLocal().log(Level.INFO, "Running command " + commandToLog);
-    ExecResult result = ExecCommand.exec(command);
-=======
-    
-    logger.info("Running command " + commandToLog);
- 
+
     ExecResult result = ExecCommand.exec(command, true);
->>>>>>> 20b9c4eb
     if (result.exitValue() != 0) {
       throw new RuntimeException("Couldn't create secret " + result.stderr());
     }
