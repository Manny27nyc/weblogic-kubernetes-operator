--- conflicted
+++ resolved
@@ -3709,25 +3709,14 @@
     logger.info("Running Kubernetes job to create domain for image: {1}: {2} "
         + " pvName: {3}, pvcName: {4}, domainScriptCM: {5}, namespace: {6}", image,
         pvName, pvcName, domainScriptCM, namespace);
-<<<<<<< HEAD
 
     V1PodTemplateSpec podTemplateSpec = new V1PodTemplateSpec();
     if (podAnnotationsMap != null) {
       podTemplateSpec.metadata(new V1ObjectMeta()
           .annotations(podAnnotationsMap));
     }
-    V1Job jobBody = new V1Job()
-        .metadata(
-            new V1ObjectMeta()
-                .name("create-domain-onpv-job-" + pvName) // name of the create domain job
-                .namespace(namespace))
-        .spec(new V1JobSpec()
-            .backoffLimit(0) // try only once
-            .template(podTemplateSpec
-                .spec(new V1PodSpec()
-=======
+
     V1PodSpec podSpec = new V1PodSpec()
->>>>>>> a47b4286
                     .restartPolicy("Never")
                     .containers(Arrays.asList(jobContainer  // container containing WLST or WDT details
                         .name("create-weblogic-domain-onpv-container")
