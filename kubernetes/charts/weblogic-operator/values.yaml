--- conflicted
+++ resolved
@@ -98,17 +98,6 @@
 # This parameter is ignored if 'elkIntegrationEnabled' is false.
 elasticSearchHost: "elasticsearch.default.svc.cluster.local"
 
-<<<<<<< HEAD
 # elasticSearchPort specifies the port number of where elasticsearch is running.
 # This parameter is ignored if 'elkIntegrationEnabled' is false.
-elasticSearchPort: 9200
-
-# tillerNamespace is the name of the namespace that tiller is configured to use.
-tillerNamespace: "kube-system"
-
-# tillerServiceAccount is the name of the service account that tiller is configured to use.
-tillerServiceAccount: "default"
-=======
-# elasticSearchPort specifies the port number of where elasticsearch is running
-elasticSearchPort: 9200
->>>>>>> 4cf2c7b4
+elasticSearchPort: 9200