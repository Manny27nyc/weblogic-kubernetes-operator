#!/bin/bash
# Copyright (c) 2018, 2020, Oracle Corporation and/or its affiliates.
# Licensed under the Universal Permissive License v 1.0 as shown at https://oss.oracle.com/licenses/upl.

#
# Report an error and fail the job
# $1 - text of error
function fail {
  echo ERROR: $1
  exit 1
}

#
# Create a folder
# $1 - path of folder to create
function createFolder {
  mkdir -m 777 -p $1
  if [ ! -d $1 ]; then
    fail "Unable to create folder $1"
  fi
}

function checkCreateDomainScript {
  if [ -f $1 ]; then
    echo The domain will be created using the script $1
  else
    fail "Could not locate the domain creation script ${1}"
  fi
}
 
function checkDomainSecret { 

  # Validate the domain secrets exist before proceeding.
  if [ ! -f /weblogic-operator/secrets/username ]; then
    fail "The domain secret /weblogic-operator/secrets/username was not found"
  fi
  if [ ! -f /weblogic-operator/secrets/password ]; then
    fail "The domain secret /weblogic-operator/secrets/password was not found"
  fi
}

#
# traceDirs before|after
#   Trace contents and owner of DOMAIN_HOME/LOG_HOME/DATA_HOME directories
#
function traceDirs() {
  echo "id = '`id`'"
  local indir
  for indir in DOMAIN_HOME_DIR DOMAIN_ROOT_DIR DOMAIN_LOGS_DIR; do
    [ -z "${!indir}" ] && continue
    echo "Directory trace for $indir=${!indir} ($1)"
    local cnt=0
    local odir=""
    local cdir="${!indir}/*"
    while [ ${cnt} -lt 30 ] && [ ! "$cdir" = "$odir" ]; do
      echo "  ls -ld $cdir:"
      ls -ld $cdir 2>&1 | sed 's/^/    /'
      odir="$cdir"
      cdir="`dirname "$cdir"`"
      cnt=$((cnt + 1))
    done
  done
}

<<<<<<< HEAD
function prepareDomainHomeDir { 
=======
function prepareDomainHomeDir {
>>>>>>> 822b3df8
  traceDirs before

  # Do not proceed if the domain already exists
  local domainFolder=${DOMAIN_HOME_DIR}
  if [ -d ${domainFolder} ]; then
    fail "The create domain job will not overwrite an existing domain. The domain folder ${domainFolder} already exists"
  fi

  # Create the base folders
  createFolder ${DOMAIN_ROOT_DIR}/domains
  createFolder ${DOMAIN_LOGS_DIR}
  createFolder ${DOMAIN_ROOT_DIR}/applications
  createFolder ${DOMAIN_ROOT_DIR}/stores

  traceDirs after
}<|MERGE_RESOLUTION|>--- conflicted
+++ resolved
@@ -62,11 +62,7 @@
   done
 }
 
-<<<<<<< HEAD
-function prepareDomainHomeDir { 
-=======
 function prepareDomainHomeDir {
->>>>>>> 822b3df8
   traceDirs before
 
   # Do not proceed if the domain already exists
