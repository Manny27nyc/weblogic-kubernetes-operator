--- conflicted
+++ resolved
@@ -313,17 +313,13 @@
     // and verify we have enough configured managed servers to auto-scale
     String adminServerServiceName = getAdminServerServiceName(domain);
     String adminSecretName = getAdminServiceSecretName(domain);
-<<<<<<< HEAD
-    WlsClusterConfig wlsClusterConfig = getWlsClusterConfig(client, namespace, cluster, adminServerServiceName, adminSecretName);
+    WlsClusterConfig wlsClusterConfig = getWlsClusterConfig(namespace, cluster, adminServerServiceName, adminSecretName);
 
     // Verify the current configured cluster size
     int clusterSize = wlsClusterConfig.getClusterSize();
     if (wlsClusterConfig.hasDynamicServers()) {
       clusterSize += wlsClusterConfig.getMaxDynamicClusterSize();
     }
-=======
-    int clusterSize = getWLSConfiguredClusterSize(adminServerServiceName, cluster, namespace, adminSecretName);
->>>>>>> a6c5a610
     if (managedServerCount > clusterSize) {
       throw createWebApplicationException(Status.BAD_REQUEST, MessageKeys.SCALE_COUNT_GREATER_THAN_CONFIGURED, managedServerCount, clusterSize, cluster, cluster);
     }
@@ -345,28 +341,15 @@
     return null;
   }
 
-<<<<<<< HEAD
-  private WlsClusterConfig getWlsClusterConfig(ClientHolder client, String namespace, String cluster, String adminServerServiceName, String adminSecretName) {
-    WlsRetriever wlsConfigRetriever = WlsRetriever.create(client.getHelper(), namespace, adminServerServiceName, adminSecretName);
+  private WlsClusterConfig getWlsClusterConfig(String namespace, String cluster, String adminServerServiceName, String adminSecretName) {
+    WlsRetriever wlsConfigRetriever = WlsRetriever.create(namespace, adminServerServiceName, adminSecretName);
     WlsDomainConfig wlsDomainConfig = wlsConfigRetriever.readConfig();
     return wlsDomainConfig.getClusterConfig(cluster);
   }
 
-  private Map<String, WlsClusterConfig> getWLSConfiguredClusters(ClientHolder client, String namespace, String adminServerServiceName,  String adminSecretName) {
-    WlsRetriever wlsConfigRetriever = WlsRetriever.create(client.getHelper(), namespace, adminServerServiceName, adminSecretName);
-    WlsDomainConfig wlsDomainConfig = wlsConfigRetriever.readConfig();
-=======
-  private int getWLSConfiguredClusterSize(String adminServerServiceName, String cluster, String namespace, String adminSecretName) {
-    WlsRetriever wlsConfigRetriever = WlsRetriever.create(namespace, adminServerServiceName, adminSecretName);
-    WlsDomainConfig wlsDomainConfig = wlsConfigRetriever.readConfig(principal);
-    WlsClusterConfig wlsClusterConfig = wlsDomainConfig.getClusterConfig(cluster);
-    return wlsClusterConfig.getClusterSize();
-  }
-
   private Map<String, WlsClusterConfig> getWLSConfiguredClusters(String namespace, String adminServerServiceName,  String adminSecretName) {
     WlsRetriever wlsConfigRetriever = WlsRetriever.create(namespace, adminServerServiceName, adminSecretName);
-    WlsDomainConfig wlsDomainConfig = wlsConfigRetriever.readConfig(principal);
->>>>>>> a6c5a610
+    WlsDomainConfig wlsDomainConfig = wlsConfigRetriever.readConfig();
     return wlsDomainConfig.getClusterConfigs();
   }
 
