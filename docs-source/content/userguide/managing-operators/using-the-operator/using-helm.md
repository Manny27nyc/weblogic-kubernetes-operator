---
title: "Use Helm"
date: 2019-02-23T17:08:43-05:00
weight: 1
description: "Useful Helm operations."
---

#### Contents

* [Useful Helm operations](#useful-helm-operations)
* [Operator Helm configuration values](#operator-helm-configuration-values)
  * [Overall operator information](#overall-operator-information)
  * [Creating the operator pod](#creating-the-operator-pod)
  * [WebLogic domain management](#weblogic-domain-management)
  * [Elastic Stack integration](#elastic-stack-integration)
  * [REST interface configuration](#rest-interface-configuration)
  * [Debugging options](#debugging-options)
* [Common mistakes and solutions](#common-mistakes-and-solutions)

Note that the operator Helm chart is available from the GitHub chart repository, see [Alternatively, install the operator Helm chart from the GitHub chart repository]({{< relref "/userguide/managing-operators/installation/_index.md#alternatively-install-the-operator-helm-chart-from-the-github-chart-repository" >}}).

#### Useful Helm operations

Show the available operator configuration parameters and their default values:
```
$ helm inspect values kubernetes/charts/weblogic-operator
```

Show the custom values you configured for the operator Helm release:
```
$ helm get values weblogic-operator
```

Show all of the values your operator Helm release is using:
```
$ helm get values --all weblogic-operator
```

List the Helm releases for a specified namespace or all namespaces:
```
$ helm list --namespace <namespace>
$ helm list --all-namespaces
```

Get the status of the operator Helm release:
```
$ helm status weblogic-operator
```

Show the history of the operator Helm release:
```
$ helm history weblogic-operator
```

Roll back to a previous version of this operator Helm release, in this case, the first version:
```
$ helm rollback weblogic-operator 1
```

Change one or more values in the operator Helm release. In this example, the `--reuse-values` flag indicates that previous overrides of other values should be retained:
```
$ helm upgrade \
  --reuse-values \
  --set "domainNamespaces={sample-domains-ns1}" \
  --set "javaLoggingLevel=FINE" \
  --wait \
  weblogic-operator \
  kubernetes/charts/weblogic-operator
```

Enable operator debugging on port 30999. Again, we use `--reuse-values` to change one value without affecting the others:
```
$ helm upgrade \
  --reuse-values \
  --set "remoteDebugNodePortEnabled=true" \
  --wait \
  weblogic-operator \
  kubernetes/charts/weblogic-operator
```

### Operator Helm configuration values

This section describes the details of the operator Helm chart's available configuration values.

#### Overall operator information

##### `serviceAccount`

Specifies the name of the service account in the operator's namespace that the operator will use to make requests to the Kubernetes API server. You are responsible for creating the service account.

Defaults to `default`.

Example:
```
serviceAccount: "weblogic-operator"
```

##### `dedicated`

Specifies if this operator will manage WebLogic domains only in the same namespace in which the operator itself is deployed.  If set to `true`, then the `domainNamespaces` value is ignored.

Defaults to `false`.

Example:
```
dedicated: false
```

In the `dedicated` mode, the operator does not require permissions to access the cluster-scoped Kubernetes resources, such as `CustomResourceDefinitions`, `PersistentVolumes`, and `Namespaces`. In those situations, the operator may skip some of its operations, such as verifying the WebLogic domain `CustomResoruceDefinition` `domains.weblogic.oracle` (and creating it when it is absent), watching namespace events, and cleaning up `PersistentVolumes` as part of deleting a domain.

{{% notice note %}}
It is the responsibility of the administrator to make sure that the required `CustomResourceDefinition (CRD)` `domains.weblogic.oracle` is deployed in the Kubernetes cluster before the operator is installed. The creation of the `CRD` requires the Kubernetes `cluster-admin` privileges. A YAML file for creating the `CRD` can be found at [domain-crd.yaml](http://github.com/oracle/weblogic-kubernetes-operator/blob/develop/kubernetes/crd/domain-crd.yaml).
{{% /notice %}}

##### `javaLoggingLevel`

Specifies the level of Java logging that should be enabled in the operator. Valid values are:  `SEVERE`, `WARNING`, `INFO`, `CONFIG`, `FINE`, `FINER`, and `FINEST`.

Defaults to `INFO`.

Example:
```
javaLoggingLevel:  "FINE"
```

#### Creating the operator pod

##### `image`

Specifies the Docker image containing the operator code.

Defaults to `weblogic-kubernetes-operator:2.6.0`.

Example:
```
image:  "weblogic-kubernetes-operator:LATEST"
```

##### `imagePullPolicy`
Specifies the image pull policy for the operator Docker image.

Defaults to `IfNotPresent`.

Example:
```
image:  "Always"
```

##### `imagePullSecrets`
Contains an optional list of Kubernetes Secrets, in the operator's namespace, that are needed to access the registry containing the operator Docker image. You are responsible for creating the secret. If no secrets are required, then omit this property.

Example:
```
imagePullSecrets:
- name: "my-image-pull-secret"
```

#### WebLogic domain management

##### `domainNamespaces`

Specifies a list of WebLogic domain namespaces which the operator manages. The names must be lower case. You are responsible for creating these namespaces.

This property is required.

Example 1: In the configuration below, the operator will monitor the `default` Kubernetes Namespace:
```
domainNamespaces:
- "default"
```

Example 2: In the configuration below, the Helm installation will manage `namespace1` and `namespace2`:
```
domainNamespaces: [ "namespace1", "namespace2" ]
```

{{% notice note %}}
These examples show two valid YAML syntax options for arrays.
{{% /notice %}}

{{% notice note %}}
You must include the `default` namespace in the list if you want the operator to monitor both the `default` namespace and some other namespaces.
{{% /notice %}}

{{% notice note %}}
This value is ignored if `dedicated` is set to `true`. Then, the operator will manage only domains in its own namespace.
{{% /notice %}}

For more information about managing `domainNamespaces`, see [Managing domain namespaces]({{< relref "/faq/namespace-management.md" >}}).
<<<<<<< HEAD

##### `domainPresenceFailureRetryMaxCount` and `domainPresenceFailureRetrySeconds`

Specify the number of introspector job retries for a domain resource and the interval in seconds between these retries. 

Defaults to 5 retries and 10 seconds between each retry.

Example:
```
domainPresenceFailureRetryMaxCount: 10
domainPresenceFailureRetrySeconds: 30
```
=======
>>>>>>> 51dda59c

#### Elastic Stack integration

##### `elkIntegrationEnabled`

Specifies whether or not Elastic Stack integration is enabled.

Defaults to `false`.

Example:
```
elkIntegrationEnabled:  true
```

##### `logStashImage`

Specifies the Docker image containing Logstash.  This parameter is ignored if `elkIntegrationEnabled` is false.

Defaults to `logstash:6.6.0`.

Example:
```
logStashImage:  "logstash:6.2"
```

##### `elasticSearchHost`
Specifies the hostname where Elasticsearch is running. This parameter is ignored if `elkIntegrationEnabled` is false.

Defaults to `elasticsearch.default.svc.cluster.local`.

Example:
```
elasticSearchHost: "elasticsearch2.default.svc.cluster.local"
```

##### `elasticSearchPort`

Specifies the port number where Elasticsearch is running. This parameter is ignored if `elkIntegrationEnabled` is false.

Defaults to `9200`.

Example:
```
elasticSearchPort: 9201
```

#### REST interface configuration

##### `externalRestEnabled`
Determines whether the operator's REST interface will be exposed outside the Kubernetes cluster.

Defaults to `false`.

If set to `true`, you must provide the `externalRestIdentitySecret` property that contains the name of the Kubernetes Secret which contains the SSL certificate and private key for the operator's external REST interface.

Example:
```
externalRestEnabled: true
```

##### `externalRestHttpsPort`
Specifies the node port that should be allocated for the external operator REST HTTPS interface.

Only used when `externalRestEnabled` is `true`, otherwise ignored.

Defaults to `31001`.

Example:
```
externalRestHttpsPort: 32009
```

##### `externalRestIdentitySecret`

Specifies the user supplied secret that contains the SSL/TLS certificate and private key for the external operator REST HTTPS interface. The value must be the name of the Kubernetes `tls` secret previously created in the namespace where the operator is deployed. This parameter is required if `externalRestEnabled` is `true`, otherwise, it is ignored. In order to create the Kubernetes `tls` secret you can use the following command:

```
$ kubectl create secret tls <secret-name> \
  -n <operator-namespace> \
  --cert=<path-to-certificate> \
  --key=<path-to-private-key>
```

There is no default value.

The Helm installation will produce an error, similar to the following, if `externalRestIdentitySecret` is not specified (left blank) and `externalRestEnabled` is `true`:
```
Error: render error in "weblogic-operator/templates/main.yaml": template: weblogic-operator/templates/main.yaml:9:3: executing "weblogic-operator/templates/main.yaml"
    at <include "operator.va...>: error calling include: template: weblogic-operator/templates/_validate-inputs.tpl:42:14: executing "operator.validateInputs"
    at <include "utils.endVa...>: error calling include: template: weblogic-operator/templates/_utils.tpl:22:6: executing "utils.endValidation"
    at <fail $scope.validati...>: error calling fail:
 string externalRestIdentitySecret must be specified

```

Example:
```
externalRestIdentitySecret: weblogic-operator-external-rest-identity
```

##### `externalOperatorCert` ***(Deprecated)***

{{% notice info %}}
Use **`externalRestIdentitySecret`** instead
{{% /notice %}}

Specifies the user supplied certificate to use for the external operator REST HTTPS interface. The value must be a string containing a Base64 encoded PEM certificate. This parameter is required if `externalRestEnabled` is `true`, otherwise, it is ignored.

There is no default value.

The Helm installation will produce an error, similar to the following, if `externalOperatorCert` is not specified (left blank) and `externalRestEnabled` is `true`:
```
Error: render error in "weblogic-operator/templates/main.yaml": template: weblogic-operator/templates/main.yaml:4:3: executing "weblogic-operator/templates/main.yaml"
  at <include "operator.va...>: error calling include: template: weblogic-operator/templates/_validate-inputs.tpl:53:4: executing "operator.validateInputs"
  at <include "operator.re...>: error calling include: template: weblogic-operator/templates/_utils.tpl:137:6: executing "operator.reportValidationErrors"
  at <fail .validationErro...>: error calling fail: The string property externalOperatorCert must be specified.
```

Example:
```
externalOperatorCert: LS0tLS1CRUdJTiBDRVJUSUZJQ0FURS0tLS0tCk1JSUQwakNDQXJxZ0F3S ...
```

##### `externalOperatorKey` ***(Deprecated)***

{{% notice info %}}
Use **`externalRestIdentitySecret`** instead
{{% /notice %}}

Specifies user supplied private key to use for the external operator REST HTTPS interface. The value must be a string containing a Base64 encoded PEM key. This parameter is required if `externalRestEnabled` is `true`, otherwise, it is ignored.

There is no default value.

The Helm installation will produce an error, similar to the following, if `externalOperatorKey` is not specified (left blank) and `externalRestEnabled` is `true`:
```
Error: render error in "weblogic-operator/templates/main.yaml": template: weblogic-operator/templates/main.yaml:4:3: executing "weblogic-operator/templates/main.yaml"
  at <include "operator.va...>: error calling include: template: weblogic-operator/templates/_validate-inputs.tpl:53:4: executing "operator.validateInputs"
  at <include "operator.re...>: error calling include: template: weblogic-operator/templates/_utils.tpl:137:6: executing "operator.reportValidationErrors"
  at <fail .validationErro...>: error calling fail: The string property externalOperatorKey must be specified.
```

Example:
```
externalOperatorKey: QmFnIEF0dHJpYnV0ZXMKICAgIGZyaWVuZGx5TmFtZTogd2VibG9naWMtb3B ...
```

#### Debugging options

##### `remoteDebugNodePortEnabled`

Specifies whether or not the operator will start a Java remote debug server on the provided port and suspend execution until a remote debugger has attached.

Defaults to `false`.

Example:
```
remoteDebugNodePortEnabled:  true
```

##### `internalDebugHttpPort`

Specifies the port number inside the Kubernetes cluster for the operator's Java remote debug server.

This parameter is required if `remoteDebugNodePortEnabled` is `true`. Otherwise, it is ignored.

Defaults to `30999`.

Example:
```
internalDebugHttpPort:  30888
```

##### `externalDebugHttpPort`

Specifies the node port that should be allocated for the Kubernetes cluster for the operator's Java remote debug server.

This parameter is required if `remoteDebugNodePortEnabled` is `true`. Otherwise, it is ignored.

Defaults to `30999`.

Example:
```
externalDebugHttpPort:  30777
```

### Common mistakes and solutions

#### Installing the operator a second time into the same namespace

A new `FAILED` Helm release is created.
```
$ helm install --no-hooks --name op2 --namespace myuser-op-ns --values custom-values.yaml kubernetes/charts/weblogic-operator
Error: release op2 failed: secrets "weblogic-operator-secrets" already exists
```

Both the previous and new release own the resources created by the previous operator.

* You can't modify it to change the namespace (because `helm upgrade` does not let you change the namespace).
* You can't fix it by deleting this release because it removes your previous operator's resources.
* You can't fix it by rolling back this release because it is not in the `DEPLOYED` state.
* You can't fix it by deleting the previous release because it removes the operator's resources too.
* All you can do is delete both operator releases and reinstall the original operator.
See https://github.com/helm/helm/issues/2349

#### Installing an operator and having it manage a domain namespace that another operator is already managing

A new `FAILED` Helm release is created.
```
$ helm install --no-hooks --name op2 --namespace myuser-op2-ns --values custom-values.yaml kubernetes/charts/weblogic-operator
Error: release op2 failed: rolebindings.rbac.authorization.k8s.io "weblogic-operator-rolebinding-namespace" already exists
```

To recover:

- `helm delete --purge` the failed release.
  - **NOTE**: This deletes the role binding in the domain namespace that was created by the first operator release, to give the operator access to the domain namespace.
- `helm upgrade <old op release> kubernetes/charts/weblogic-operator --values <old op custom-values.yaml>`
  - This recreates the role binding.
  - There might be intermittent failures in the operator for the period of time when the role binding was deleted.

#### Upgrading an operator and having it manage a domain namespace that another operator is already managing

The `helm upgrade` succeeds, and silently adopts the resources the first operator's Helm chart created in the domain namespace (for example, `rolebinding`), and, if you also instructed it to stop managing another domain namespace, it abandons the role binding it created in that namespace.

For example, if you delete this release, then the first operator will end up without the role binding it needs. The problem is that you don't get a warning, so you don't know that there's a problem to fix.

* This can be fixed by just upgrading the Helm release.
* This may also be fixed by rolling back the Helm release.

#### Installing an operator and assigning it the same external REST port number as another operator

A new `FAILED` Helm release is created.
```
$ helm install --no-hooks --name op2 --namespace myuser-op2-ns --values o.yaml kubernetes/charts/weblogic-operator
Error: release op2 failed: Service "external-weblogic-operator-svc" is invalid: spec.ports[0].nodePort: Invalid value: 31023: provided port is already allocated
```

To recover:

- $ `helm delete --purge` the failed release.
- Change the port number and `helm install` the second operator again.

#### Upgrading an operator and assigning it the same external REST port number as another operator

The `helm upgrade` fails and moves the release to the `FAILED` state.
```
$ helm upgrade --no-hooks --values o23.yaml op2 kubernetes/charts/weblogic-operator --wait
Error: UPGRADE FAILED: Service "external-weblogic-operator-svc" is invalid: spec.ports[0].nodePort: Invalid value: 31023: provided port is already allocated
```

* You can fix this by upgrading the Helm release (to fix the port number).
* You can also fix this by rolling back the Helm release.

#### Installing an operator and assigning it a service account that doesn't exist

The `helm install` eventually times out and creates a failed release.
```
$ helm install kubernetes/charts/weblogic-operator --name op2 --namespace myuser-op2-ns --values o24.yaml --wait --no-hooks
Error: release op2 failed: timed out waiting for the condition

kubectl logs -n kube-system tiller-deploy-f9b8476d-mht6v
...
[kube] 2018/12/06 21:16:54 Deployment is not ready: myuser-op2-ns/weblogic-operator
...
```

To recover:

- `helm delete --purge` the failed release.
- Create the service account.
- `helm install` again.

#### Upgrading an operator and assigning it a service account that doesn't exist

The `helm upgrade` succeeds and changes the service account on the existing operator deployment, but the existing deployment's pod doesn't get modified, so it keeps running. If the pod is deleted, the deployment creates another one using the OLD service account. However, there's an error in the deployment's status section saying that the service account doesn't exist.
```
lastTransitionTime: 2018-12-06T23:19:26Z
lastUpdateTime: 2018-12-06T23:19:26Z
message: 'pods "weblogic-operator-88bbb5896-" is forbidden: error looking up
service account myuser-op2-ns/no-such-sa2: serviceaccount "no-such-sa2" not found'
reason: FailedCreate
status: "True"
type: ReplicaFailure
```

To recover:

- Create the service account.
- `helm rollback`
- `helm upgrade` again.

#### Installing an operator and having it manage a domain namespace that doesn't exist

A new `FAILED` Helm release is created.
```
$ helm install --no-hooks --name op2 --namespace myuser-op2-ns --values o.yaml kubernetes/charts/weblogic-operator
Error: release op2 failed: namespaces "myuser-d2-ns" not found
```

To recover:

- `helm delete --purge` the failed release.
- Create the domain namespace.
- `helm install` again.

#### Upgrading an operator and having it manage a domain namespace that doesn't exist

The `helm upgrade` fails and moves the release to the `FAILED` state.
```
$ helm upgrade myuser-op kubernetes/charts/weblogic-operator --values o.yaml --no-hooks
Error: UPGRADE FAILED: failed to create resource: namespaces "myuser-d2-ns" not found
```
To recover:

- `helm rollback`
- Create the domain namespace.
- `helm upgrade` again.

#### Deleting and recreating a namespace that an operator manages without informing the operator

If you create a new domain in a namespace that is deleted and recreated, the domain does not start up until you notify the operator.
For more information about the problem and solutions, see [Managing domain namespaces]({{<relref "/faq/namespace-management.md">}}).<|MERGE_RESOLUTION|>--- conflicted
+++ resolved
@@ -129,7 +129,7 @@
 
 Specifies the Docker image containing the operator code.
 
-Defaults to `weblogic-kubernetes-operator:2.6.0`.
+Defaults to `weblogic-kubernetes-operator:3.0.0`.
 
 Example:
 ```
@@ -187,7 +187,6 @@
 {{% /notice %}}
 
 For more information about managing `domainNamespaces`, see [Managing domain namespaces]({{< relref "/faq/namespace-management.md" >}}).
-<<<<<<< HEAD
 
 ##### `domainPresenceFailureRetryMaxCount` and `domainPresenceFailureRetrySeconds`
 
@@ -200,8 +199,6 @@
 domainPresenceFailureRetryMaxCount: 10
 domainPresenceFailureRetrySeconds: 30
 ```
-=======
->>>>>>> 51dda59c
 
 #### Elastic Stack integration
 
