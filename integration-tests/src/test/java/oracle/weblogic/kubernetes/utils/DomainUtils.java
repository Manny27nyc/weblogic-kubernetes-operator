--- conflicted
+++ resolved
@@ -133,11 +133,7 @@
         withLongRetryPolicy,
         domainStatusConditionTypeHasExpectedStatus(domainUid, namespace, conditionType, expectedStatus),
         getLogger(),
-<<<<<<< HEAD
-        "waiting for domain status condition type {0} has expected status {1}",
-=======
         "domain status condition type {0} has expected status {1}",
->>>>>>> 2d4ada73
         conditionType,
         expectedStatus);
   }
@@ -154,38 +150,25 @@
                                                           String conditionType) {
     testUntil(
         domainStatusConditionTypeExists(domainUid, namespace, conditionType),
-<<<<<<< HEAD
-        getLogger(), "waiting for domain status condition type {0} exists", conditionType);
-=======
         getLogger(),
         "waiting for domain status condition type {0} exists",
         conditionType
     );
->>>>>>> 2d4ada73
   }
 
   /**
    * Check the domain status condition type does not exist.
-<<<<<<< HEAD
-   * @param domain oracle.weblogic.domain.Domain object
-=======
    * @param domainUid uid of the domain
    * @param domainNamespace namespace of the domain
->>>>>>> 2d4ada73
    * @param conditionType the type name of condition, accepted value: Completed, Available, Failed and
    *                      ConfigChangesPendingRestart
    * @return true if the condition type does not exist, false otherwise
    */
-<<<<<<< HEAD
-  public static boolean verifyDomainStatusConditionTypeDoesNotExist(oracle.weblogic.domain.Domain domain,
-                                                              String conditionType) {
-=======
   public static boolean verifyDomainStatusConditionTypeDoesNotExist(String domainUid,
                                                                     String domainNamespace,
                                                                     String conditionType) {
     Domain domain = assertDoesNotThrow(() -> getDomainCustomResource(domainUid, domainNamespace));
 
->>>>>>> 2d4ada73
     if (domain != null && domain.getStatus() != null) {
       List<DomainCondition> domainConditionList = domain.getStatus().getConditions();
       for (DomainCondition domainCondition : domainConditionList) {
