--- conflicted
+++ resolved
@@ -1,29 +1,10 @@
 // Copyright 2018, Oracle Corporation and/or its affiliates.  All rights reserved.
 package oracle.kubernetes.operator.create;
 
-<<<<<<< HEAD
-import java.util.List;
 import static java.util.Arrays.asList;
 
 import io.kubernetes.client.models.V1Service;
-=======
-import io.kubernetes.client.models.V1Namespace;
-import io.kubernetes.client.models.V1ObjectMeta;
-import io.kubernetes.client.models.V1Service;
-import io.kubernetes.client.models.V1ServiceAccount;
-import io.kubernetes.client.models.V1ServicePort;
-import io.kubernetes.client.models.V1beta1ClusterRole;
-import io.kubernetes.client.models.V1beta1ClusterRoleBinding;
-import io.kubernetes.client.models.V1beta1PolicyRule;
-import io.kubernetes.client.models.V1beta1RoleBinding;
-import org.junit.AfterClass;
-import org.junit.BeforeClass;
-import org.junit.Test;
-
-import java.util.List;
->>>>>>> 6f5bb700
-
-import static java.util.Arrays.asList;
+
 import static oracle.kubernetes.operator.create.KubernetesArtifactUtils.*;
 import static org.hamcrest.MatcherAssert.assertThat;
 import static org.hamcrest.Matchers.*;
@@ -58,24 +39,21 @@
   public void generatesCorrect_weblogicOperatorYaml_operatorConfigMap() throws Exception {
     assertThat(
       weblogicOperatorYaml().getOperatorConfigMap(),
-      equalTo(weblogicOperatorYaml().getExpectedOperatorConfigMap("")) // no external operator cert
-    );
+      equalTo(weblogicOperatorYaml().getExpectedOperatorConfigMap(""))); // no external operator cert
   }
 
   @Test
   public void generatesCorrect_weblogicOperatorYaml_operatorSecrets() throws Exception {
     ParsedWeblogicOperatorYaml.assertThat_secretsAreEqual(
       weblogicOperatorYaml().getOperatorSecrets(),
-      weblogicOperatorYaml().getExpectedOperatorSecrets("") // no external operator key
-    );
+      weblogicOperatorYaml().getExpectedOperatorSecrets("")); // no external operator key
   }
 
   @Test
   public void generatesCorrect_weblogicOperatorYaml_operatorDeployment() throws Exception {
     assertThat(
       weblogicOperatorYaml().getOperatorDeployment(),
-      equalTo(weblogicOperatorYaml().getBaseExpectedOperatorDeployment())
-    );
+      equalTo(weblogicOperatorYaml().getBaseExpectedOperatorDeployment()));
   }
 
   @Test
@@ -93,35 +71,29 @@
       .addPortsItem(newServicePort("rest-https").port(8082));
     assertThat(
       weblogicOperatorYaml().getInternalOperatorService(),
-      equalTo(want)
-    );
+      equalTo(want));
   }
 
   @Test
   public void generatesCorrect_weblogicOperatorSecurityYaml_operatorNamespace() throws Exception {
-    String name = inputs.getNamespace();
     assertThat(
       weblogicOperatorSecurityYaml().getOperatorNamespace(),
-      equalTo(newNamespace(name))
-    );
+      equalTo(newNamespace(inputs.getNamespace())));
   }
 
   @Test
   public void generatesCorrect_weblogicOperatorSecurityYaml_operatorServiceAccount() throws Exception {
-    String name = inputs.getServiceAccount();
     assertThat(
       weblogicOperatorSecurityYaml().getOperatorServiceAccount(),
-      equalTo(newServiceAccount(name, inputs.getNamespace()))
-    );
+      equalTo(newServiceAccount(inputs.getServiceAccount(), inputs.getNamespace())));
   }
 
   @Test
   public void generatesCorrect_weblogicOperatorSecurityYaml_weblogicOperatorClusterRole() throws Exception {
-    String name = "weblogic-operator-cluster-role";
     assertThat(
       weblogicOperatorSecurityYaml().getWeblogicOperatorClusterRole(),
       equalTo(
-        newClusterRole(name)
+        newClusterRole("weblogic-operator-cluster-role")
           .addRulesItem(newPolicyRule()
             .addApiGroupsItem("")
             .resources(asList("namespaces", "persistentvolumes"))
@@ -141,117 +113,84 @@
           .addRulesItem(newPolicyRule()
             .addApiGroupsItem("extensions")
             .addResourcesItem("ingresses")
-            .verbs(asList("get", "list", "watch", "create", "update", "patch", "delete", "deletecollection")))
-      )
-    );
+            .verbs(asList("get", "list", "watch", "create", "update", "patch", "delete", "deletecollection")))));
   }
 
   @Test
   public void generatesCorrect_weblogicOperatorSecurityYaml_weblogicOperatorClusterRoleNonResource() throws Exception {
-    String name = "weblogic-operator-cluster-role-nonresource";
     assertThat(
       weblogicOperatorSecurityYaml().getWeblogicOperatorClusterRoleNonResource(),
       equalTo(
-        newClusterRole(name)
+        newClusterRole("weblogic-operator-cluster-role-nonresource")
           .addRulesItem(newPolicyRule()
             .addNonResourceURLsItem("/version/*")
-            .addVerbsItem("get"))
-      )
-    );
+            .addVerbsItem("get"))));
   }
 
   @Test
   public void generatesCorrect_weblogicOperatorSecurityYaml_operatorRoleBinding() throws Exception {
-    String name = inputs.getNamespace() + "-operator-rolebinding";
     assertThat(
       weblogicOperatorSecurityYaml().getOperatorRoleBinding(),
       equalTo(
-        newClusterRoleBinding(name)
-        .addSubjectsItem(newSubject("ServiceAccount", inputs.getServiceAccount(), inputs.getNamespace(), ""))
-        .roleRef(newRoleRef("weblogic-operator-cluster-role", "rbac.authorization.k8s.io"))
-      )
-    );
+        newClusterRoleBinding(inputs.getNamespace() + "-operator-rolebinding")
+        .addSubjectsItem(newSubject("ServiceAccount", inputs.getServiceAccount(), inputs.getNamespace(), ""))
+        .roleRef(newRoleRef("weblogic-operator-cluster-role", "rbac.authorization.k8s.io"))));
   }
 
   @Test
   public void generatesCorrect_weblogicOperatorSecurityYaml_operatorRoleBindingNonResource() throws Exception {
-    assertThat(weblogicOperatorSecurityYaml().getOperatorRoleBindingNonResource(),
-               equalTo(newClusterRoleBinding(inputs.getNamespace() + "-operator-rolebinding-nonresource")
-                          .addSubjectsItem(newSubject("ServiceAccount", inputs.getServiceAccount(), inputs.getNamespace(), ""))
-                          .roleRef(newRoleRef("weblogic-operator-cluster-role-nonresource", "rbac.authorization.k8s.io"))));
+    assertThat(
+      weblogicOperatorSecurityYaml().getOperatorRoleBindingNonResource(),
+      equalTo(
+        newClusterRoleBinding(inputs.getNamespace() + "-operator-rolebinding-nonresource")
+        .addSubjectsItem(newSubject("ServiceAccount", inputs.getServiceAccount(), inputs.getNamespace(), ""))
+        .roleRef(newRoleRef("weblogic-operator-cluster-role-nonresource", "rbac.authorization.k8s.io"))));
   }
 
   @Test
   public void generatesCorrect_weblogicOperatorSecurityYaml_operatorRoleBindingDiscovery() throws Exception {
-    assertThat(weblogicOperatorSecurityYaml().getOperatorRoleBindingDiscovery(),
-               equalTo(newClusterRoleBinding(inputs.getNamespace() + "-operator-rolebinding-discovery")
-                          .addSubjectsItem(newSubject("ServiceAccount", inputs.getServiceAccount(), inputs.getNamespace(), ""))
-                          .roleRef(newRoleRef("system:discovery", "rbac.authorization.k8s.io"))));
+    assertThat(
+      weblogicOperatorSecurityYaml().getOperatorRoleBindingDiscovery(),
+      equalTo(
+        newClusterRoleBinding(inputs.getNamespace() + "-operator-rolebinding-discovery")
+        .addSubjectsItem(newSubject("ServiceAccount", inputs.getServiceAccount(), inputs.getNamespace(), ""))
+        .roleRef(newRoleRef("system:discovery", "rbac.authorization.k8s.io"))));
   }
 
   @Test
   public void generatesCorrect_weblogicOperatorSecurityYaml_operatorRoleBindingAuthDelegator() throws Exception {
-    assertThat(weblogicOperatorSecurityYaml().getOperatorRoleBindingAuthDelegator(),
-               equalTo(newClusterRoleBinding(inputs.getNamespace() + "-operator-rolebinding-auth-delegator")
-                          .addSubjectsItem(newSubject("ServiceAccount", inputs.getServiceAccount(), inputs.getNamespace(), ""))
-                          .roleRef(newRoleRef("system:auth-delegator", "rbac.authorization.k8s.io"))));
+    assertThat(
+      weblogicOperatorSecurityYaml().getOperatorRoleBindingAuthDelegator(),
+      equalTo(
+        newClusterRoleBinding(inputs.getNamespace() + "-operator-rolebinding-auth-delegator")
+        .addSubjectsItem(newSubject("ServiceAccount", inputs.getServiceAccount(), inputs.getNamespace(), ""))
+        .roleRef(newRoleRef("system:auth-delegator", "rbac.authorization.k8s.io"))));
   }
 
   @Test
   public void generatesCorrect_weblogicOperatorSecurityYaml_weblogicOperatorNamespaceRole() throws Exception {
-    assertThat(weblogicOperatorSecurityYaml().getWeblogicOperatorNamespaceRole(),
-               equalTo(new V1beta1ClusterRole()
-                            .apiVersion("rbac.authorization.k8s.io/v1beta1")
-                            .kind("ClusterRole")
-                            .metadata(new V1ObjectMeta().name("weblogic-operator-namespace-role"))
-                            .addRulesItem(new V1beta1PolicyRuleBuilder()
-                                                 .withResources("secrets", "persistentvolumeclaims")
-                                                 .withVerbs("get", "list", "watch")
-                                                .create())
-                            .addRulesItem(new V1beta1PolicyRuleBuilder()
-                                                 .withResources("services", "pods", "networkpolicies")
-                                                 .withVerbs("get", "list", "watch", "create", "update", "patch", "delete", "deletecollection")
-                                                .create())));
-  }
-
-  private class V1beta1PolicyRuleBuilder {
-    String[] resources = new String[0];
-    String[] verbs = new String[0];
-
-    V1beta1PolicyRuleBuilder withResources(String... resources) {
-      this.resources = resources;
-      return this;
-    }
-
-    V1beta1PolicyRuleBuilder withVerbs(String... verbs) {
-      this.verbs = verbs;
-      return this;
-    }
-
-    V1beta1PolicyRule create() {
-      V1beta1PolicyRule rule = new V1beta1PolicyRule();
-      rule.addApiGroupsItem("");
-      for (String resource : resources)
-        rule.addResourcesItem(resource);
-      for (String verb : verbs)
-        rule.addVerbsItem(verb);
-      return rule;
-    }
+    assertThat(
+      weblogicOperatorSecurityYaml().getWeblogicOperatorNamespaceRole(),
+      equalTo(
+        newClusterRole("weblogic-operator-namespace-role")
+          .addRulesItem(newPolicyRule()
+            .addApiGroupsItem("")
+            .resources(asList("secrets", "persistentvolumeclaims"))
+            .verbs(asList("get", "list", "watch")))
+          .addRulesItem(newPolicyRule()
+            .addApiGroupsItem("")
+            .resources(asList("services", "pods", "networkpolicies"))
+            .verbs(asList("get", "list", "watch", "create", "update", "patch", "delete", "deletecollection")))));
   }
 
   @Test
   public void generatesCorrect_weblogicOperatorSecurityYaml_weblogicOperatorRoleBinding() throws Exception {
-    assertThat(weblogicOperatorSecurityYaml().getWeblogicOperatorRoleBinding(),
-               equalTo(new V1beta1RoleBinding()
-                          .apiVersion("rbac.authorization.k8s.io/v1beta1")
-                          .kind("RoleBinding")
-                          .metadata(new V1ObjectMeta().name("weblogic-operator-rolebinding")
-                                                      .namespace(lastEntry(inputs.getTargetNamespaces())))
-                          .addSubjectsItem(newSubject("ServiceAccount", inputs.getServiceAccount(), inputs.getNamespace(), ""))
-                          .roleRef(newRoleRef("weblogic-operator-namespace-role", ""))
-               ));
-  }
-
+    assertThat(
+      weblogicOperatorSecurityYaml().getWeblogicOperatorRoleBinding(),
+      equalTo(newRoleBinding("weblogic-operator-rolebinding", lastEntry(inputs.getTargetNamespaces()))
+        .addSubjectsItem(newSubject("ServiceAccount", inputs.getServiceAccount(), inputs.getNamespace(), ""))
+        .roleRef(newRoleRef("weblogic-operator-namespace-role", ""))));
+  }
 
   //TODO - this is a workaround for the fact that the getWeblogicOperatorRoleBinding() method only returns the last
   //TODO - binding created, rather than all of them.
