--- conflicted
+++ resolved
@@ -70,12 +70,6 @@
 ### WebLogic pack and unpack tools
 
 WebLogic Server provides tools called "pack" and "unpack" that can be used to
-<<<<<<< HEAD
 "clone" a domain home.  These tools do not preserve the domain encryption key.
 You can use these tools to make copies of Domain in PV and Domain in Image
-domain homes in scenarios when you do not need the same domain encryption key.
-=======
-"clone" a domain.  These tools do not preserve the domain encryption key.
-You can use these tools to make copies of domains in scenarios when you do
-not need the same domain encryption key. See [Creating Templates and Domains Using the Pack and Unpack Commands](https://docs.oracle.com/en/middleware/fusion-middleware/12.2.1.3/wldpu/index.html).
->>>>>>> 103e0866
+domain homes in scenarios when you do not need the same domain encryption key. See [Creating Templates and Domains Using the Pack and Unpack Commands](https://docs.oracle.com/en/middleware/fusion-middleware/12.2.1.3/wldpu/index.html).