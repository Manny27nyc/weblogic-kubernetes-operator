// Copyright 2018, 2019, Oracle Corporation and/or its affiliates.  All rights reserved.
// Licensed under the Universal Permissive License v 1.0 as shown at
// http://oss.oracle.com/licenses/upl.

package oracle.kubernetes.operator;

import java.util.ArrayList;
import java.util.Collection;
import java.util.List;
import java.util.Map;
import java.util.Optional;
import java.util.concurrent.ConcurrentHashMap;
import java.util.concurrent.ConcurrentMap;
import java.util.concurrent.ScheduledFuture;
import java.util.concurrent.TimeUnit;
import java.util.concurrent.atomic.AtomicInteger;
import javax.annotation.Nullable;

import io.kubernetes.client.models.V1ConfigMap;
import io.kubernetes.client.models.V1ContainerState;
import io.kubernetes.client.models.V1ContainerStatus;
import io.kubernetes.client.models.V1Event;
import io.kubernetes.client.models.V1ObjectMeta;
import io.kubernetes.client.models.V1ObjectReference;
import io.kubernetes.client.models.V1Pod;
import io.kubernetes.client.models.V1PodList;
import io.kubernetes.client.models.V1PodStatus;
import io.kubernetes.client.models.V1Service;
import io.kubernetes.client.models.V1ServiceList;
import io.kubernetes.client.util.Watch;
import oracle.kubernetes.operator.TuningParameters.MainTuning;
import oracle.kubernetes.operator.calls.CallResponse;
import oracle.kubernetes.operator.helpers.CallBuilder;
import oracle.kubernetes.operator.helpers.ConfigMapHelper;
import oracle.kubernetes.operator.helpers.DomainPresenceInfo;
import oracle.kubernetes.operator.helpers.DomainStatusPatch;
import oracle.kubernetes.operator.helpers.DomainValidationStep;
import oracle.kubernetes.operator.helpers.JobHelper;
import oracle.kubernetes.operator.helpers.KubernetesUtils;
import oracle.kubernetes.operator.helpers.PodHelper;
import oracle.kubernetes.operator.helpers.ResponseStep;
import oracle.kubernetes.operator.helpers.ServiceHelper;
import oracle.kubernetes.operator.logging.LoggingFilter;
import oracle.kubernetes.operator.logging.MessageKeys;
import oracle.kubernetes.operator.logging.OncePerMessageLoggingFilter;
import oracle.kubernetes.operator.steps.BeforeAdminServiceStep;
import oracle.kubernetes.operator.steps.DeleteDomainStep;
import oracle.kubernetes.operator.steps.DomainPresenceStep;
import oracle.kubernetes.operator.steps.ManagedServersUpStep;
import oracle.kubernetes.operator.steps.WatchPodReadyAdminStep;
import oracle.kubernetes.operator.work.Component;
import oracle.kubernetes.operator.work.Fiber;
import oracle.kubernetes.operator.work.Fiber.CompletionCallback;
import oracle.kubernetes.operator.work.FiberGate;
import oracle.kubernetes.operator.work.NextAction;
import oracle.kubernetes.operator.work.Packet;
import oracle.kubernetes.operator.work.Step;
import oracle.kubernetes.operator.work.Step.StepAndPacket;
import oracle.kubernetes.weblogic.domain.model.AdminServer;
import oracle.kubernetes.weblogic.domain.model.AdminService;
import oracle.kubernetes.weblogic.domain.model.Channel;
import oracle.kubernetes.weblogic.domain.model.Domain;
import oracle.kubernetes.weblogic.domain.model.DomainSpec;

import static oracle.kubernetes.operator.helpers.LegalNames.toJobIntrospectorName;
import static oracle.kubernetes.operator.logging.LoggingFacade.LOGGER;

public class DomainProcessorImpl implements DomainProcessor {

  private static final Map<String, FiberGate> makeRightFiberGates = new ConcurrentHashMap<>();
  private static final Map<String, FiberGate> statusFiberGates = new ConcurrentHashMap<>();
  // Map from namespace to map of domainUID to Domain
  private static final Map<String, Map<String, DomainPresenceInfo>> DOMAINS =
      new ConcurrentHashMap<>();
  private static final ConcurrentMap<String, ConcurrentMap<String, ScheduledFuture<?>>>
      statusUpdaters = new ConcurrentHashMap<>();
  private DomainProcessorDelegate delegate;

  public DomainProcessorImpl(DomainProcessorDelegate delegate) {
    this.delegate = delegate;
  }

  private static DomainPresenceInfo getExistingDomainPresenceInfo(String ns, String domainUid) {
    return DOMAINS.computeIfAbsent(ns, k -> new ConcurrentHashMap<>()).get(domainUid);
  }

  private static void registerDomainPresenceInfo(DomainPresenceInfo info) {
    DOMAINS
        .computeIfAbsent(info.getNamespace(), k -> new ConcurrentHashMap<>())
        .put(info.getDomainUid(), info);
  }

  private static void unregisterPresenceInfo(String ns, String domainUid) {
    Map<String, DomainPresenceInfo> map = DOMAINS.get(ns);
    if (map != null) {
      map.remove(domainUid);
    }
  }

  private static void registerStatusUpdater(
      String ns, String domainUid, ScheduledFuture<?> future) {
    ScheduledFuture<?> existing =
        statusUpdaters.computeIfAbsent(ns, k -> new ConcurrentHashMap<>()).put(domainUid, future);
    if (existing != null) {
      existing.cancel(false);
    }
  }

  private static void unregisterStatusUpdater(String ns, String domainUid) {
    ConcurrentMap<String, ScheduledFuture<?>> map = statusUpdaters.get(ns);
    if (map != null) {
      ScheduledFuture<?> existing = map.remove(domainUid);
      if (existing != null) {
        existing.cancel(true);
      }
    }
  }

  private static void onEvent(V1Event event) {
    V1ObjectReference ref = event.getInvolvedObject();
    if (ref == null) return;

    String[] domainAndServer = ref.getName().split("-");
    String domainUid = domainAndServer[0];
    String serverName = domainAndServer[1];
    String status = getReadinessStatus(event);
    if (status == null) return;

    Optional.ofNullable(DOMAINS.get(event.getMetadata().getNamespace()))
        .map(m -> m.get(domainUid))
        .ifPresent(info -> info.updateLastKnownServerStatus(serverName, status));
  }

  private static String getReadinessStatus(V1Event event) {
    return Optional.ofNullable(event.getMessage())
        .filter(m -> m.contains(WebLogicConstants.READINESS_PROBE_NOT_READY_STATE))
        .map(m -> m.substring(m.lastIndexOf(':') + 1).trim())
        .orElse(null);
  }

  private static Step readExistingPods(DomainPresenceInfo info) {
    return new CallBuilder()
        .withLabelSelectors(
            LabelConstants.forDomainUidSelector(info.getDomainUid()),
            LabelConstants.CREATEDBYOPERATOR_LABEL)
        .listPodAsync(info.getNamespace(), new PodListStep(info));
  }

  // pre-conditions: DomainPresenceInfo SPI
  // "principal"
  static Step bringAdminServerUp(
      DomainPresenceInfo info, PodAwaiterStepFactory podAwaiterStepFactory, Step next) {
    return Step.chain(bringAdminServerUpSteps(info, podAwaiterStepFactory, next));
  }

  private static Step[] domainIntrospectionSteps(Step next) {
    List<Step> resources = new ArrayList<>();
    resources.add(JobHelper.deleteDomainIntrospectorJobStep(null));
    resources.add(JobHelper.createDomainIntrospectorJobStep(next));
    return resources.toArray(new Step[0]);
  }

  private static Step[] bringAdminServerUpSteps(
      DomainPresenceInfo info, PodAwaiterStepFactory podAwaiterStepFactory, Step next) {
    List<Step> resources = new ArrayList<>();
    resources.add(new BeforeAdminServiceStep(null));
    resources.add(PodHelper.createAdminPodStep(null));

    Domain dom = info.getDomain();
    AdminServer adminServer = dom.getSpec().getAdminServer();
    AdminService adminService = adminServer != null ? adminServer.getAdminService() : null;
    List<Channel> channels = adminService != null ? adminService.getChannels() : null;
    if (channels != null && !channels.isEmpty()) {
      resources.add(ServiceHelper.createForExternalServiceStep(null));
    }

    resources.add(ServiceHelper.createForServerStep(null));
    resources.add(new WatchPodReadyAdminStep(podAwaiterStepFactory, next));
    return resources.toArray(new Step[0]);
  }

  private static Step bringManagedServersUp(Step next) {
    return new ManagedServersUpStep(next);
  }

  private FiberGate getMakeRightFiberGate(String ns) {
    return makeRightFiberGates.computeIfAbsent(ns, k -> delegate.createFiberGate());
  }

  private FiberGate getStatusFiberGate(String ns) {
    return statusFiberGates.computeIfAbsent(ns, k -> delegate.createFiberGate());
  }

  public void stopNamespace(String ns) {
    Map<String, DomainPresenceInfo> map = DOMAINS.get(ns);
    if (map != null) {
      for (DomainPresenceInfo dpi : map.values()) {
        Domain dom = dpi.getDomain();
        DomainPresenceInfo value =
            (dom != null)
                ? new DomainPresenceInfo(dom)
                : new DomainPresenceInfo(dpi.getNamespace(), dpi.getDomainUid());
        value.setDeleting(true);
        value.setPopulated(true);
        makeRightDomainPresence(value, true, true, false);
      }
    }
  }

  public void dispatchPodWatch(Watch.Response<V1Pod> item) {
    if (getPodLabel(item.object, LabelConstants.DOMAINUID_LABEL) == null) return;

    if (getPodLabel(item.object, LabelConstants.SERVERNAME_LABEL) != null)
      processServerPodWatch(item.object, item.type);
    else if (getPodLabel(item.object, LabelConstants.JOBNAME_LABEL) != null)
      processIntrospectorJobPodWatch(item.object, item.type);
  }

  private void processServerPodWatch(V1Pod pod, String watchType) {
    String domainUid = getPodLabel(pod, LabelConstants.DOMAINUID_LABEL);
    DomainPresenceInfo info = getExistingDomainPresenceInfo(getNamespace(pod), domainUid);
    if (info == null) return;

    String serverName = getPodLabel(pod, LabelConstants.SERVERNAME_LABEL);
    switch (watchType) {
      case "ADDED":
        info.setServerPodBeingDeleted(serverName, Boolean.FALSE);
        // fall through
      case "MODIFIED":
        info.setServerPodFromEvent(serverName, pod);
        break;
      case "DELETED":
        boolean removed = info.deleteServerPodFromEvent(serverName, pod);
        if (removed && info.isNotDeleting() && !info.isServerPodBeingDeleted(serverName)) {
          LOGGER.info(MessageKeys.POD_DELETED, domainUid, getNamespace(pod), serverName);
          makeRightDomainPresence(info, true, false, true);
        }
        break;

      case "ERROR":
      default:
    }
  }

  private String getNamespace(V1Pod pod) {
    return Optional.ofNullable(pod)
        .map(V1Pod::getMetadata)
        .map(V1ObjectMeta::getNamespace)
        .orElse(null);
  }

  private String getPodLabel(V1Pod pod, String labelName) {
    return Optional.ofNullable(pod)
        .map(V1Pod::getMetadata)
        .map(V1ObjectMeta::getLabels)
        .map(m -> m.get(labelName))
        .orElse(null);
  }

  private void processIntrospectorJobPodWatch(V1Pod pod, String watchType) {
    String domainUid = getPodLabel(pod, LabelConstants.DOMAINUID_LABEL);
    DomainPresenceInfo info = getExistingDomainPresenceInfo(getNamespace(pod), domainUid);
    if (info == null) return;

    switch (watchType) {
      case "ADDED":
      case "MODIFIED":
        new DomainStatusUpdate(info.getDomain(), pod, domainUid).invoke();
        break;
      default:
    }
  }

  /* Recently, we've seen a number of intermittent bugs where K8s reports
   * outdated watch events.  There seem to be two main cases: 1) a DELETED
   * event for a resource that was deleted, but has since been recreated, and 2)
   * a MODIFIED event for an object that has already had subsequent modifications.
   */

  public void dispatchServiceWatch(Watch.Response<V1Service> item) {
    V1Service service = item.object;
    String domainUid = ServiceHelper.getServiceDomainUid(service);
    if (domainUid == null) return;

    DomainPresenceInfo info =
        getExistingDomainPresenceInfo(service.getMetadata().getNamespace(), domainUid);
    if (info == null) return;

    switch (item.type) {
      case "ADDED":
      case "MODIFIED":
        ServiceHelper.updatePresenceFromEvent(info, item.object);
        break;
      case "DELETED":
        boolean removed = ServiceHelper.deleteFromEvent(info, item.object);
        if (removed && info.isNotDeleting()) makeRightDomainPresence(info, true, false, true);
        break;
      default:
    }
  }

  public void dispatchConfigMapWatch(Watch.Response<V1ConfigMap> item) {
    V1ConfigMap c = item.object;
    if (c != null) {
      switch (item.type) {
        case "MODIFIED":
        case "DELETED":
          delegate.runSteps(
              ConfigMapHelper.createScriptConfigMapStep(
                  delegate.getOperatorNamespace(), c.getMetadata().getNamespace()));
          break;

        case "ERROR":
        default:
      }
    }
  }

  public void dispatchEventWatch(Watch.Response<V1Event> item) {
    V1Event e = item.object;
    if (e != null) {
      switch (item.type) {
        case "ADDED":
        case "MODIFIED":
          onEvent(e);
          break;
        case "DELETED":
        case "ERROR":
        default:
      }
    }
  }

  /**
   * Dispatch the Domain event to the appropriate handler.
   *
   * @param item An item received from a Watch response.
   */
  public void dispatchDomainWatch(Watch.Response<Domain> item) {
    LOGGER.info(MessageKeys.ENTER_METHOD, "dispatchDomainWatch", 
                "type= " + item.type + " object=" + item.object);
    Domain d;
    String domainUid;
    switch (item.type) {
      case "ADDED":
        d = item.object;
        domainUid = d.getDomainUid();
        LOGGER.info(MessageKeys.WATCH_DOMAIN, domainUid);
        makeRightDomainPresence(new DomainPresenceInfo(d), true, false, true);
        break;
      case "MODIFIED":
        d = item.object;
        domainUid = d.getDomainUid();
        LOGGER.info(MessageKeys.WATCH_DOMAIN, domainUid);
        makeRightDomainPresence(new DomainPresenceInfo(d), false, false, true);
        break;
      case "DELETED":
        d = item.object;
        domainUid = d.getDomainUid();
        LOGGER.info(MessageKeys.WATCH_DOMAIN_DELETED, domainUid);
        makeRightDomainPresence(new DomainPresenceInfo(d), true, true, true);
        break;

      case "ERROR":
      default:
    }
  }

  private void scheduleDomainStatusUpdating(DomainPresenceInfo info) {
    final OncePerMessageLoggingFilter loggingFilter = new OncePerMessageLoggingFilter();

    MainTuning main = TuningParameters.getInstance().getMainTuning();
    registerStatusUpdater(
        info.getNamespace(),
        info.getDomainUid(),
        delegate.scheduleWithFixedDelay(
            () -> {
              try {
                Packet packet = new Packet();
                packet
                    .getComponents()
                    .put(
                        ProcessingConstants.DOMAIN_COMPONENT_NAME,
                        Component.createFor(info, delegate.getVersion()));
                packet.put(LoggingFilter.LOGGING_FILTER_PACKET_KEY, loggingFilter);
                Step strategy =
                    DomainStatusUpdater.createStatusStep(main.statusUpdateTimeoutSeconds, null);
                FiberGate gate = getStatusFiberGate(info.getNamespace());

                Fiber f =
                    gate.startFiberIfNoCurrentFiber(
                        info.getDomainUid(),
                        strategy,
                        packet,
                        new CompletionCallback() {
                          @Override
                          public void onCompletion(Packet packet) {
                            AtomicInteger serverHealthRead =
                                packet.getValue(
                                    ProcessingConstants.REMAINING_SERVERS_HEALTH_TO_READ);
                            if (serverHealthRead == null || serverHealthRead.get() == 0) {
                              loggingFilter.setFiltering(false).resetLogHistory();
                            } else {
                              loggingFilter.setFiltering(true);
                            }
                          }

                          @Override
                          public void onThrowable(Packet packet, Throwable throwable) {
                            LOGGER.severe(MessageKeys.EXCEPTION, throwable);
                            loggingFilter.setFiltering(true);
                          }
                        });
              } catch (Throwable t) {
                LOGGER.severe(MessageKeys.EXCEPTION, t);
              }
            },
            main.initialShortDelay,
            main.initialShortDelay,
            TimeUnit.SECONDS));
  }

  public void makeRightDomainPresence(
      DomainPresenceInfo info,
      boolean explicitRecheck,
      boolean isDeleting,
      boolean isWillInterrupt) {
    Domain domain = info.getDomain();
    DomainSpec spec = null;
    if (domain != null) {
      spec = domain.getSpec();
      DomainPresenceControl.normalizeDomainSpec(spec);
    }
    String ns = info.getNamespace();
    String domainUid = info.getDomainUid();

    if (delegate.isNamespaceRunning(ns)) {
      DomainPresenceInfo existing = getExistingDomainPresenceInfo(ns, domainUid);
      if (existing != null) {
        Domain current = existing.getDomain();
        if (current != null) {
          // Is this an outdated watch event?
          if (domain != null
              && KubernetesUtils.isFirstNewer(current.getMetadata(), domain.getMetadata())) {
            LOGGER.fine(MessageKeys.NOT_STARTING_DOMAINUID_THREAD, domainUid);
            return;
          }
          // Has the spec actually changed? We will get watch events for status updates
          if (!explicitRecheck && spec != null && spec.equals(current.getSpec())) {
            // nothing in the spec has changed, but status likely did; update current
            existing.setDomain(domain);
            LOGGER.fine(MessageKeys.NOT_STARTING_DOMAINUID_THREAD, domainUid);
            return;
          }
        }
      }

      internalMakeRightDomainPresence(info, isDeleting, isWillInterrupt);
    }
  }

  private void internalMakeRightDomainPresence(
      @Nullable DomainPresenceInfo info, boolean isDeleting, boolean isWillInterrupt) {
    if (info == null) return;

    String ns = info.getNamespace();
    String domainUid = info.getDomainUid();
    Domain dom = info.getDomain();
    if (isDeleting || delegate.isNamespaceRunning(ns)) {
      LOGGER.info(MessageKeys.PROCESSING_DOMAIN, domainUid);
      Step strategy =
          new StartPlanStep(
              info, isDeleting ? createDomainDownPlan(info) : createDomainUpPlan(info));
      if (!isDeleting && dom != null) strategy = new DomainValidationStep(dom, strategy);

      runDomainPlan(
          dom,
          domainUid,
          ns,
          new StepAndPacket(strategy, new Packet()),
          isDeleting,
          isWillInterrupt);
    }
  }

  private Step readExistingServices(DomainPresenceInfo info) {
    return new CallBuilder()
        .withLabelSelectors(
            LabelConstants.forDomainUidSelector(info.getDomainUid()),
            LabelConstants.CREATEDBYOPERATOR_LABEL)
        .listServiceAsync(info.getNamespace(), new ServiceListStep(info));
  }

  @SuppressWarnings("unused")
  private void runDomainPlan(
      Domain dom,
      String domainUid,
      String ns,
      Step.StepAndPacket plan,
      boolean isDeleting,
      boolean isWillInterrupt) {
    FiberGate gate = getMakeRightFiberGate(ns);
    CompletionCallback cc =
        new CompletionCallback() {
          @Override
          public void onCompletion(Packet packet) {
            // no-op
          }

          @Override
          public void onThrowable(Packet packet, Throwable throwable) {
            LOGGER.severe(MessageKeys.EXCEPTION, throwable);

            gate.startFiberIfLastFiberMatches(
                domainUid,
                Fiber.getCurrentIfSet(),
                DomainStatusUpdater.createFailedStep(throwable, null),
                plan.packet,
                new CompletionCallback() {
                  @Override
                  public void onCompletion(Packet packet) {
                    // no-op
                  }

                  @Override
                  public void onThrowable(Packet packet, Throwable throwable) {
                    LOGGER.severe(MessageKeys.EXCEPTION, throwable);
                  }
                });

            gate.getExecutor()
                .schedule(
                    () -> {
                      DomainPresenceInfo existing = getExistingDomainPresenceInfo(ns, domainUid);
                      if (existing != null) {
                        existing.setPopulated(false);
                        // proceed only if we have not already retried max number of times
                        int retryCount = existing.incrementAndGetFailureCount();
                        LOGGER.fine(
                            "Failure count for DomainPresenceInfo: "
                                + existing
                                + " is now: "
                                + retryCount);
                        if (retryCount <= DomainPresence.getDomainPresenceFailureRetryMaxCount()) {
                          makeRightDomainPresence(existing, true, isDeleting, false);
                        } else {
                          LOGGER.severe(
                              MessageKeys.CANNOT_START_DOMAIN_AFTER_MAX_RETRIES,
                              domainUid,
                              ns,
                              DomainPresence.getDomainPresenceFailureRetryMaxCount(),
                              throwable);
                        }
                      }
                    },
                    DomainPresence.getDomainPresenceFailureRetrySeconds(),
                    TimeUnit.SECONDS);
          }
        };

    if (isWillInterrupt) {
      gate.startFiber(domainUid, plan.step, plan.packet, cc);
    } else {
      gate.startFiberIfNoCurrentFiber(domainUid, plan.step, plan.packet, cc);
    }
  }

  Step createDomainUpPlan(DomainPresenceInfo info) {
    Domain dom = info.getDomain();
    Step managedServerStrategy =
        bringManagedServersUp(DomainStatusUpdater.createEndProgressingStep(new TailStep()));

    Step strategy =
        Step.chain(
            domainIntrospectionSteps(
                new DomainStatusStep(
                    info,
                    bringAdminServerUp(
                        info,
                        delegate.getPodAwaiterStepFactory(info.getNamespace()),
                        managedServerStrategy))));

    strategy =
        DomainStatusUpdater.createProgressingStep(
            DomainStatusUpdater.INSPECTING_DOMAIN_PROGRESS_REASON,
            true,
            DomainPresenceStep.createDomainPresenceStep(dom, strategy, managedServerStrategy));

    return Step.chain(
        new UpHeadStep(info),
        ConfigMapHelper.readExistingSituConfigMap(info.getNamespace(), info.getDomainUid()),
        strategy);
  }

  private Step createDomainDownPlan(DomainPresenceInfo info) {
    String ns = info.getNamespace();
    String domainUid = info.getDomainUid();
    return Step.chain(
        new DownHeadStep(info, ns),
        new DeleteDomainStep(info, ns, domainUid),
        new UnregisterStep(info));
  }

  private static class UnregisterStep extends Step {
    private final DomainPresenceInfo info;

    UnregisterStep(DomainPresenceInfo info) {
      this(info, null);
    }

    UnregisterStep(DomainPresenceInfo info, Step next) {
      super(next);
      this.info = info;
    }

    @Override
    public NextAction apply(Packet packet) {
      unregisterPresenceInfo(info.getNamespace(), info.getDomainUid());
      return doNext(packet);
    }
  }

  private static class PodListStep extends ResponseStep<V1PodList> {
    private final DomainPresenceInfo info;

    PodListStep(DomainPresenceInfo info) {
      this.info = info;
    }

    @Override
    public NextAction onFailure(Packet packet, CallResponse<V1PodList> callResponse) {
      return callResponse.getStatusCode() == CallBuilder.NOT_FOUND
          ? onSuccess(packet, callResponse)
          : super.onFailure(packet, callResponse);
    }

    @Override
    public NextAction onSuccess(Packet packet, CallResponse<V1PodList> callResponse) {
      V1PodList result = callResponse.getResult();
      if (result != null) {
        for (V1Pod pod : result.getItems()) {
          String serverName = PodHelper.getPodServerName(pod);
          if (serverName != null) {
            info.setServerPod(serverName, pod);
          }
        }
      }
      return doNext(packet);
    }
  }

  private static class TailStep extends Step {

    @Override
    public NextAction apply(Packet packet) {
      packet.getSpi(DomainPresenceInfo.class).complete();
      return doNext(packet);
    }
  }

  private class StartPlanStep extends Step {
    private final DomainPresenceInfo info;

    StartPlanStep(DomainPresenceInfo info, Step next) {
      super(next);
      this.info = info;
    }

    @Override
    public NextAction apply(Packet packet) {
      registerDomainPresenceInfo(info);
      Step strategy = getNext();
      if (!info.isPopulated() && info.isNotDeleting()) {
        strategy = Step.chain(readExistingPods(info), readExistingServices(info), strategy);
      }
      return doNext(strategy, packet);
    }
  }

  private class ServiceListStep extends ResponseStep<V1ServiceList> {
    private final DomainPresenceInfo info;

    ServiceListStep(DomainPresenceInfo info) {
      this.info = info;
    }

    @Override
    public NextAction onFailure(Packet packet, CallResponse<V1ServiceList> callResponse) {
      return callResponse.getStatusCode() == CallBuilder.NOT_FOUND
          ? onSuccess(packet, callResponse)
          : super.onFailure(packet, callResponse);
    }

    @Override
    public NextAction onSuccess(Packet packet, CallResponse<V1ServiceList> callResponse) {
      V1ServiceList result = callResponse.getResult();

      if (result != null) {
        for (V1Service service : result.getItems()) {
          ServiceHelper.addToPresence(info, service);
        }
      }

      return doNext(packet);
    }
  }

  private class UpHeadStep extends Step {
    private final DomainPresenceInfo info;

    UpHeadStep(DomainPresenceInfo info) {
      this(info, null);
    }

    UpHeadStep(DomainPresenceInfo info, Step next) {
      super(next);
      this.info = info;
    }

    @Override
    public NextAction apply(Packet packet) {
      PodAwaiterStepFactory pw = delegate.getPodAwaiterStepFactory(info.getNamespace());
      info.setDeleting(false);
      packet
          .getComponents()
          .put(
              ProcessingConstants.DOMAIN_COMPONENT_NAME,
              Component.createFor(info, delegate.getVersion(), PodAwaiterStepFactory.class, pw));
      return doNext(packet);
    }
  }

  private class DomainStatusStep extends Step {
    private final DomainPresenceInfo info;

    DomainStatusStep(DomainPresenceInfo info, Step next) {
      super(next);
      this.info = info;
    }

    @Override
    public NextAction apply(Packet packet) {
      scheduleDomainStatusUpdating(info);
      return doNext(packet);
    }
  }

  private class DownHeadStep extends Step {
    private final DomainPresenceInfo info;
    private final String ns;

    DownHeadStep(DomainPresenceInfo info, String ns) {
      this(info, ns, null);
    }

    DownHeadStep(DomainPresenceInfo info, String ns, Step next) {
      super(next);
      this.info = info;
      this.ns = ns;
    }

    @Override
    public NextAction apply(Packet packet) {
      info.setDeleting(true);
      unregisterStatusUpdater(ns, info.getDomainUid());
      PodAwaiterStepFactory pw = delegate.getPodAwaiterStepFactory(ns);
      packet
          .getComponents()
          .put(
              ProcessingConstants.DOMAIN_COMPONENT_NAME,
              Component.createFor(info, delegate.getVersion(), PodAwaiterStepFactory.class, pw));
      return doNext(packet);
    }
  }

  private class DomainStatusUpdate {
    private Domain domain;
    private V1Pod pod;
    private String domainUid;

    DomainStatusUpdate(Domain domain, V1Pod pod, String domainUid) {
      this.domain = domain;
      this.pod = pod;
      this.domainUid = domainUid;
    }

    public void invoke() {
      Optional.ofNullable(getMatchingContainerStatus())
          .map(V1ContainerStatus::getState)
          .map(V1ContainerState::getWaiting)
          .ifPresent(waiting -> updateStatus(waiting.getReason(), waiting.getMessage()));
    }

    private void updateStatus(String reason, String message) {
      DomainStatusPatch.updateDomainStatus(domain, reason, message);
    }

    private V1ContainerStatus getMatchingContainerStatus() {
      return Optional.ofNullable(pod.getStatus())
          .map(V1PodStatus::getContainerStatuses)
          .flatMap(this::getMatchingContainerStatus)
          .orElse(null);
    }

    private Optional<V1ContainerStatus> getMatchingContainerStatus(
        Collection<V1ContainerStatus> statuses) {
      return statuses.stream().filter(this::hasInstrospectorJobName).findFirst();
    }

<<<<<<< HEAD
    private V1ContainerStatus getMatchingContainerStatus(V1Pod pod, String domainUid) {
      String msg = " domainUid =" + domainUid + "pod = " + pod;
      if (pod != null) {
        msg += " podStatus =" + pod.getStatus();
        if (pod.getStatus() != null) {
          msg += " containStatus = " + pod.getStatus().getContainerStatuses(); 
        }
      }

      LOGGER.info(MessageKeys.ENTER_METHOD, "getMatchingContainerStatus" + msg);

      if (pod == null || pod.getStatus() == null 
          || pod.getStatus().getContainerStatuses() == null) {
        return null;
      }

      return pod.getStatus().getContainerStatuses().stream()
            .filter(s -> toJobIntrospectorName(domainUid).equals(s.getName()))
            .findFirst()
            .orElse(null);
=======
    private boolean hasInstrospectorJobName(V1ContainerStatus s) {
      return toJobIntrospectorName(domainUid).equals(s.getName());
>>>>>>> 218331d7
    }
  }
}<|MERGE_RESOLUTION|>--- conflicted
+++ resolved
@@ -807,31 +807,8 @@
       return statuses.stream().filter(this::hasInstrospectorJobName).findFirst();
     }
 
-<<<<<<< HEAD
-    private V1ContainerStatus getMatchingContainerStatus(V1Pod pod, String domainUid) {
-      String msg = " domainUid =" + domainUid + "pod = " + pod;
-      if (pod != null) {
-        msg += " podStatus =" + pod.getStatus();
-        if (pod.getStatus() != null) {
-          msg += " containStatus = " + pod.getStatus().getContainerStatuses(); 
-        }
-      }
-
-      LOGGER.info(MessageKeys.ENTER_METHOD, "getMatchingContainerStatus" + msg);
-
-      if (pod == null || pod.getStatus() == null 
-          || pod.getStatus().getContainerStatuses() == null) {
-        return null;
-      }
-
-      return pod.getStatus().getContainerStatuses().stream()
-            .filter(s -> toJobIntrospectorName(domainUid).equals(s.getName()))
-            .findFirst()
-            .orElse(null);
-=======
     private boolean hasInstrospectorJobName(V1ContainerStatus s) {
       return toJobIntrospectorName(domainUid).equals(s.getName());
->>>>>>> 218331d7
     }
   }
 }