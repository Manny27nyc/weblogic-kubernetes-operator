--- conflicted
+++ resolved
@@ -61,15 +61,12 @@
 import static oracle.weblogic.kubernetes.TestConstants.BASE_IMAGES_REPO_SECRET;
 import static oracle.weblogic.kubernetes.TestConstants.DOMAIN_API_VERSION;
 import static oracle.weblogic.kubernetes.TestConstants.K8S_NODEPORT_HOST;
+import static oracle.weblogic.kubernetes.TestConstants.KIND_REPO;
+import static oracle.weblogic.kubernetes.TestConstants.WEBLOGIC_IMAGE_NAME;
 import static oracle.weblogic.kubernetes.TestConstants.WEBLOGIC_IMAGE_TO_USE_IN_SPEC;
+import static oracle.weblogic.kubernetes.TestConstants.WLS_UPDATE_IMAGE_TAG;
 import static oracle.weblogic.kubernetes.actions.ActionConstants.APP_DIR;
 import static oracle.weblogic.kubernetes.actions.ActionConstants.RESOURCE_DIR;
-<<<<<<< HEAD
-=======
-import static oracle.weblogic.kubernetes.actions.ActionConstants.WLS_BASE_IMAGE_NAME;
-import static oracle.weblogic.kubernetes.actions.ActionConstants.WLS_BASE_IMAGE_TAG;
-import static oracle.weblogic.kubernetes.actions.ActionConstants.WLS_UPDATE_IMAGE_TAG;
->>>>>>> bd76e70d
 import static oracle.weblogic.kubernetes.actions.TestActions.deleteSecret;
 import static oracle.weblogic.kubernetes.actions.TestActions.getDomainCustomResource;
 import static oracle.weblogic.kubernetes.actions.TestActions.getNextIntrospectVersion;
@@ -128,15 +125,9 @@
   private static String nginxNamespace = null;
   private static int nodeportshttp;
   private static HelmParams nginxHelmParams = null;
-<<<<<<< HEAD
-=======
-
-  private static String image = WLS_BASE_IMAGE_NAME + ":" + WLS_BASE_IMAGE_TAG;
-  private static String imageUpdate = WLS_BASE_IMAGE_NAME + ":" + WLS_UPDATE_IMAGE_TAG;
-
-  private static boolean isUseSecret = true;
-
->>>>>>> bd76e70d
+  private static String imageUpdate = KIND_REPO != null ? KIND_REPO
+      + (WEBLOGIC_IMAGE_NAME + ":" + WLS_UPDATE_IMAGE_TAG).substring(TestConstants.BASE_IMAGES_REPO.length() + 1)
+      : WEBLOGIC_IMAGE_NAME + ":" + WLS_UPDATE_IMAGE_TAG;
   private final String wlSecretName = "weblogic-credentials";
 
   private Map<String, DateTime> podsWithTimeStamps = null;
@@ -180,24 +171,9 @@
     // install and verify NGINX
     nginxHelmParams = installAndVerifyNginx(nginxNamespace, nodeportshttp, nodeportshttps);
 
-<<<<<<< HEAD
     // create pull secrets for WebLogic image when running in non Kind Kubernetes cluster
     // this secret is used only for non-kind cluster
     createSecretForBaseImages(introDomainNamespace);
-=======
-    //determine if the tests are running in Kind cluster. if true use images from Kind registry
-    if (KIND_REPO != null) {
-      String kindRepoImage = KIND_REPO + image.substring(TestConstants.OCR_REGISTRY.length() + 1);
-      String kindRepoImageUpdate = KIND_REPO + imageUpdate.substring(TestConstants.OCR_REGISTRY.length() + 1);
-      logger.info("Using base image {0}, update image {1}", kindRepoImage, kindRepoImageUpdate);
-      image = kindRepoImage;
-      imageUpdate = kindRepoImageUpdate;
-      isUseSecret = false;
-    } else {
-      // create pull secrets for WebLogic image when running in non Kind Kubernetes cluster
-      createOCRRepoSecret(introDomainNamespace);
-    }
->>>>>>> bd76e70d
 
     // build the clusterview application
     Path distDir = BuildApplication.buildApplication(Paths.get(APP_DIR, "clusterview"), null, null,
@@ -922,8 +898,7 @@
     assertNotNull(domain1.getSpec(), domain1 + " /spec is null");
 
     //print out image name in the new patched domain
-    image = domain1.getSpec().getImage();
-    logger.info("In the new patched domain image name is: {0}", image);
+    logger.info("In the new patched domain image name is: {0}", domain1.getSpec().getImage());
 
     // verify the server pods are rolling restarted and back to ready state
     logger.info("Verifying rolling restart occurred for domain {0} in namespace {1}",
