// Copyright (c) 2018, 2021, Oracle and/or its affiliates.
// Licensed under the Universal Permissive License v 1.0 as shown at https://oss.oracle.com/licenses/upl.

package oracle.kubernetes.operator;

import java.util.ArrayList;
import java.util.Arrays;
import java.util.Collection;
import java.util.Collections;
import java.util.Comparator;
import java.util.HashSet;
import java.util.List;
import java.util.Map;
import java.util.Objects;
import java.util.Optional;
import java.util.Set;
import java.util.function.Function;
import java.util.function.Predicate;
import java.util.stream.Collectors;
import java.util.stream.Stream;
import javax.annotation.Nonnull;

import io.kubernetes.client.openapi.ApiException;
import io.kubernetes.client.openapi.models.V1Job;
import io.kubernetes.client.openapi.models.V1ObjectMeta;
import io.kubernetes.client.openapi.models.V1Pod;
import io.kubernetes.client.openapi.models.V1PodSpec;
import jakarta.json.Json;
import jakarta.json.JsonPatchBuilder;
import oracle.kubernetes.operator.calls.CallResponse;
import oracle.kubernetes.operator.calls.FailureStatusSource;
import oracle.kubernetes.operator.calls.UnrecoverableErrorBuilder;
import oracle.kubernetes.operator.helpers.CallBuilder;
import oracle.kubernetes.operator.helpers.DomainPresenceInfo;
import oracle.kubernetes.operator.helpers.EventHelper;
import oracle.kubernetes.operator.helpers.EventHelper.EventData;
import oracle.kubernetes.operator.helpers.PodHelper;
import oracle.kubernetes.operator.helpers.ResponseStep;
import oracle.kubernetes.operator.logging.LoggingFacade;
import oracle.kubernetes.operator.logging.LoggingFactory;
import oracle.kubernetes.operator.logging.MessageKeys;
import oracle.kubernetes.operator.rest.Scan;
import oracle.kubernetes.operator.rest.ScanCache;
import oracle.kubernetes.operator.steps.DefaultResponseStep;
import oracle.kubernetes.operator.wlsconfig.WlsClusterConfig;
import oracle.kubernetes.operator.wlsconfig.WlsDomainConfig;
import oracle.kubernetes.operator.work.NextAction;
import oracle.kubernetes.operator.work.Packet;
import oracle.kubernetes.operator.work.Step;
import oracle.kubernetes.weblogic.domain.model.ClusterStatus;
import oracle.kubernetes.weblogic.domain.model.Configuration;
import oracle.kubernetes.weblogic.domain.model.Domain;
import oracle.kubernetes.weblogic.domain.model.DomainCondition;
import oracle.kubernetes.weblogic.domain.model.DomainSpec;
import oracle.kubernetes.weblogic.domain.model.DomainStatus;
import oracle.kubernetes.weblogic.domain.model.Model;
import oracle.kubernetes.weblogic.domain.model.OnlineUpdate;
import oracle.kubernetes.weblogic.domain.model.ServerHealth;
import oracle.kubernetes.weblogic.domain.model.ServerStatus;
import org.jetbrains.annotations.Nullable;

import static oracle.kubernetes.operator.DomainFailureReason.Aborted;
import static oracle.kubernetes.operator.DomainFailureReason.DomainInvalid;
import static oracle.kubernetes.operator.DomainFailureReason.Internal;
import static oracle.kubernetes.operator.DomainFailureReason.Introspection;
import static oracle.kubernetes.operator.DomainFailureReason.Kubernetes;
import static oracle.kubernetes.operator.DomainFailureReason.ReplicasTooHigh;
import static oracle.kubernetes.operator.DomainFailureReason.ServerPod;
import static oracle.kubernetes.operator.DomainFailureReason.TopologyMismatch;
import static oracle.kubernetes.operator.LabelConstants.CLUSTERNAME_LABEL;
import static oracle.kubernetes.operator.MIINonDynamicChangesMethod.CommitUpdateOnly;
import static oracle.kubernetes.operator.ProcessingConstants.DOMAIN_TOPOLOGY;
import static oracle.kubernetes.operator.ProcessingConstants.FATAL_INTROSPECTOR_ERROR;
import static oracle.kubernetes.operator.ProcessingConstants.FATAL_INTROSPECTOR_ERROR_MSG;
import static oracle.kubernetes.operator.ProcessingConstants.INTROSPECTION_ERROR;
import static oracle.kubernetes.operator.ProcessingConstants.MII_DYNAMIC_UPDATE;
import static oracle.kubernetes.operator.ProcessingConstants.MII_DYNAMIC_UPDATE_RESTART_REQUIRED;
import static oracle.kubernetes.operator.ProcessingConstants.SERVER_HEALTH_MAP;
import static oracle.kubernetes.operator.ProcessingConstants.SERVER_STATE_MAP;
import static oracle.kubernetes.operator.WebLogicConstants.RUNNING_STATE;
import static oracle.kubernetes.operator.WebLogicConstants.SHUTDOWN_STATE;
import static oracle.kubernetes.operator.WebLogicConstants.SHUTTING_DOWN_STATE;
import static oracle.kubernetes.operator.helpers.EventHelper.EventItem.DOMAIN_AVAILABLE;
import static oracle.kubernetes.operator.helpers.EventHelper.EventItem.DOMAIN_COMPLETE;
import static oracle.kubernetes.operator.helpers.EventHelper.EventItem.DOMAIN_FAILED;
import static oracle.kubernetes.operator.helpers.EventHelper.EventItem.DOMAIN_FAILURE_RESOLVED;
import static oracle.kubernetes.operator.helpers.EventHelper.EventItem.DOMAIN_INCOMPLETE;
import static oracle.kubernetes.operator.helpers.EventHelper.EventItem.DOMAIN_UNAVAILABLE;
import static oracle.kubernetes.operator.helpers.EventHelper.createEventStep;
import static oracle.kubernetes.operator.logging.MessageKeys.DOMAIN_FATAL_ERROR;
import static oracle.kubernetes.operator.logging.MessageKeys.INTROSPECTOR_MAX_ERRORS_EXCEEDED;
import static oracle.kubernetes.operator.logging.MessageKeys.TOO_MANY_REPLICAS_FAILURE;
import static oracle.kubernetes.utils.OperatorUtils.onSeparateLines;
import static oracle.kubernetes.weblogic.domain.model.DomainCondition.TRUE;
import static oracle.kubernetes.weblogic.domain.model.DomainConditionType.Available;
import static oracle.kubernetes.weblogic.domain.model.DomainConditionType.Completed;
import static oracle.kubernetes.weblogic.domain.model.DomainConditionType.ConfigChangesPendingRestart;
import static oracle.kubernetes.weblogic.domain.model.DomainConditionType.Failed;

/**
 * Updates for status of Domain. This class has two modes: 1) Watching for Pod state changes by
 * listening to events from {@link PodWatcher} and 2) Factory for {@link Step}s that the main
 * processing flow can use to explicitly set the condition.
 */
@SuppressWarnings("WeakerAccess")
public class DomainStatusUpdater {

  private static final LoggingFacade LOGGER = LoggingFactory.getLogger("Operator", "Operator");

  private DomainStatusUpdater() {
  }

  /**
   * Creates an asynchronous step to update domain status from the topology in the current packet.
   *
   * @param next the next step
   * @return the new step
   */
  public static Step createStatusUpdateStep(Step next) {
    return new StatusUpdateStep(next);
  }

  /**
   * Creates an asynchronous step to initialize the domain status, if needed, to indicate that the operator has
   * seen the domain and is now working on it.
   */
  public static Step createStatusInitializationStep() {
    return new StatusInitializationStep();
  }

  /**
   * Asynchronous step to remove any current failure conditions.
   */
  public static Step createRemoveFailuresStep() {
    return new RemoveFailuresStep();
  }

  /**
   * Asynchronous step to create a failure condition.
   */
  public static Step createFailedStep(DomainFailureReason reason, String message) {
    return new FailedStep(reason, message);
  }

  /**
   * Asynchronous steps to set Domain condition to Failed after an asynchronous call failure
   * and to generate DOMAIN_FAILED event.
   *
   * @param callResponse the response from an unrecoverable call
   */
  public static Step createKubernetesFailureRelatedSteps(CallResponse<?> callResponse) {
    FailureStatusSource failure = UnrecoverableErrorBuilder.fromFailedCall(callResponse);

    LOGGER.severe(MessageKeys.CALL_FAILED, failure.getMessage(), failure.getReason());
    ApiException apiException = callResponse.getE();
    if (apiException != null) {
      LOGGER.fine(MessageKeys.EXCEPTION, apiException);
    }

    return createFailureRelatedSteps(Kubernetes, failure.getMessage());
  }

  /**
   * Asynchronous steps to set Domain condition to Failed and to generate DOMAIN_FAILED event.
   *
   * @param throwable Throwable that caused failure
   */
  static Step createInternalFailureRelatedSteps(Throwable throwable, V1Job domainIntrospectorJob) {
    String message = throwable.getMessage() == null ? throwable.toString() : throwable.getMessage();

    return Step.chain(
        new FailedStep(Internal, message),
        createFailureCountStep(domainIntrospectorJob),
        createEventStep(new EventData(DOMAIN_FAILED, message).failureReason(Internal)));
  }

  /**
   * Asynchronous steps to set Domain condition to Failed and to generate DOMAIN_FAILED event.
   *
   * @param message a fuller description of the problem
   */
  public static Step createServerPodFailureRelatedSteps(String message) {
    return createFailureRelatedSteps(ServerPod, message);
  }

  /**
   * Asynchronous steps to set Domain condition to Failed and to generate DOMAIN_FAILED event.
   *
   * @param message a fuller description of the problem
   */
  public static Step createDomainInvalidFailureRelatedSteps(String message) {
    return createFailureRelatedSteps(DomainInvalid, message);
  }

  /**
   * Asynchronous steps to set Domain condition to Failed and to generate DOMAIN_FAILED event.
   *
   */
  public static Step createAbortedFailureRelatedSteps() {
    return createEventStep(new EventData(DOMAIN_FAILED, INTROSPECTOR_MAX_ERRORS_EXCEEDED).failureReason(Aborted));
  }


  /**
   * Asynchronous steps to set Domain condition to Failed and to generate DOMAIN_FAILED event.
   *
   * @param message a fuller description of the problem
   */
  public static Step createTopologyMismatchFailureRelatedSteps(String message) {
    return createFailureRelatedSteps(TopologyMismatch, message);
  }

  /**
   * Asynchronous steps to set Domain condition to Failed and to generate DOMAIN_FAILED event.
   *
   * @param reason the failure category
   * @param message a fuller description of the problem
   */
  public static Step createFailureRelatedSteps(
      @Nonnull DomainFailureReason reason, String message) {
    return Step.chain(
        createFailedStep(reason, message),
        createEventStep(new EventData(DOMAIN_FAILED, message).failureReason(reason)));
  }

  /**
   * Asynchronous steps to set Domain condition to Failed, increment the introspector failure count if needed
   * and to generate DOMAIN_FAILED event.
   *
   * @param message               a fuller description of the problem
   * @param domainIntrospectorJob Domain introspector job
   */
  public static Step createIntrospectionFailureRelatedSteps(String message,
                                                            V1Job domainIntrospectorJob) {
    return Step.chain(new FailedStep(Introspection, message),
        createFailureCountStep(domainIntrospectorJob),
        createEventStep(new EventData(DOMAIN_FAILED, message).failureReason(Introspection)));
  }

  /**
   * Asynchronous steps to set Domain condition to Failed, increment the introspector failure count if needed
   * and to generate DOMAIN_FAILED event.
   *
   * @param message a fuller description of the problem
   */
  public static Step createIntrospectionFailureRelatedSteps(String message) {
    return
        Step.chain(
            new FailedStep(Introspection, message),
            createEventStep(new EventData(DOMAIN_FAILED, message).failureReason(Introspection)));
  }

  public static Step createFailureCountStep(V1Job domainIntrospectorJob) {
    return new FailureCountStep(domainIntrospectorJob);
  }

  static class FailureCountStep extends DomainStatusUpdaterStep {

    private final V1Job domainIntrospectorJob;

    public FailureCountStep(V1Job domainIntrospectorJob) {
      super(null);
      this.domainIntrospectorJob = domainIntrospectorJob;
    }

    @Override
    void modifyStatus(DomainStatus domainStatus) {
      domainStatus.incrementIntrospectJobFailureCount(getJobUid());
      addRetryInfoToStatusMessage(domainStatus);
    }

    @Nullable
    private String getJobUid() {
      return Optional.ofNullable(domainIntrospectorJob).map(V1Job::getMetadata).map(V1ObjectMeta::getUid).orElse(null);
    }

    private void addRetryInfoToStatusMessage(DomainStatus domainStatus) {

      if (hasExceededMaxRetryCount(domainStatus)) {
        domainStatus.setMessage(createStatusMessage(domainStatus, exceededMaxRetryCountErrorMessage()));
      } else if (isFatalError(domainStatus)) {
        domainStatus.setMessage(createStatusMessage(domainStatus, LOGGER.formatMessage(DOMAIN_FATAL_ERROR)));
      } else {
        domainStatus.setMessage(createStatusMessage(domainStatus, getNonFatalRetryStatusMessage(domainStatus)));
      }
    }

    private boolean hasExceededMaxRetryCount(DomainStatus domainStatus) {
      return domainStatus.getIntrospectJobFailureCount() >= getFailureRetryMaxCount();
    }

    private String createStatusMessage(DomainStatus domainStatus, String retryStatusMessage) {
      return onSeparateLines(retryStatusMessage, INTROSPECTION_ERROR, domainStatus.getMessage());
    }

    private String getNonFatalRetryStatusMessage(DomainStatus domainStatus) {
      return LOGGER.formatMessage(MessageKeys.NON_FATAL_INTROSPECTOR_ERROR,
          domainStatus.getIntrospectJobFailureCount(), getFailureRetryMaxCount());
    }

    private boolean isFatalError(DomainStatus domainStatus) {
      return Optional.ofNullable(domainStatus.getMessage())
          .map(m -> m.contains(FATAL_INTROSPECTOR_ERROR)).orElse(false);
    }

    private String exceededMaxRetryCountErrorMessage() {
      return LOGGER.formatMessage(INTROSPECTOR_MAX_ERRORS_EXCEEDED, getFailureRetryMaxCount());
    }
  }

  private static int getFailureRetryMaxCount() {
    return DomainPresence.getDomainPresenceFailureRetryMaxCount();
  }

  static class ResetFailureCountStep extends DomainStatusUpdaterStep {

    @Override
    void modifyStatus(DomainStatus domainStatus) {
      domainStatus.resetIntrospectJobFailureCount();
    }
  }

  public static Step createResetFailureCountStep() {
    return new ResetFailureCountStep();
  }

  abstract static class DomainStatusUpdaterStep extends Step {

    DomainStatusUpdaterStep() {
    }

    DomainStatusUpdaterStep(Step next) {
      super(next);
    }

    DomainStatusUpdaterContext createContext(Packet packet, Step retryStep) {
      return new DomainStatusUpdaterContext(packet, this);
    }

    abstract void modifyStatus(DomainStatus domainStatus);

    @Override
    public NextAction apply(Packet packet) {
      DomainStatusUpdaterContext context = createContext(packet, this);

      return context.isStatusUnchanged()
          ? doNext(packet)
          : doNext(context.createUpdateSteps(),
          packet);
    }

    private ResponseStep<Domain> createResponseStep(DomainStatusUpdaterContext context) {
      return new StatusReplaceResponseStep(this, context, getNext());
    }
  }

  static class StatusReplaceResponseStep extends DefaultResponseStep<Domain> {
    private final DomainStatusUpdaterStep updaterStep;
    private final DomainStatusUpdaterContext context;

    public StatusReplaceResponseStep(DomainStatusUpdaterStep updaterStep,
                                     DomainStatusUpdaterContext context, Step nextStep) {
      super(nextStep);
      this.updaterStep = updaterStep;
      this.context = context;
    }

    @Override
    public NextAction onSuccess(Packet packet, CallResponse<Domain> callResponse) {
      if (callResponse.getResult() != null) {
        packet.getSpi(DomainPresenceInfo.class).setDomain(callResponse.getResult());
      }
      return doNext(packet);
    }

    @Override
    public NextAction onFailure(Packet packet, CallResponse<Domain> callResponse) {
      if (UnrecoverableErrorBuilder.isAsyncCallUnrecoverableFailure(callResponse)) {
        return super.onFailure(packet, callResponse);
      } else {
        return onFailure(createRetry(context), packet, callResponse);
      }
    }

    public Step createRetry(DomainStatusUpdaterContext context) {
      return Step.chain(createDomainRefreshStep(context), updaterStep);
    }

    private Step createDomainRefreshStep(DomainStatusUpdaterContext context) {
      return new CallBuilder().readDomainAsync(context.getDomainName(), context.getNamespace(), new DomainUpdateStep());
    }
  }

  static class DomainUpdateStep extends ResponseStep<Domain> {
    @Override
    public NextAction onSuccess(Packet packet, CallResponse<Domain> callResponse) {
      packet.getSpi(DomainPresenceInfo.class).setDomain(callResponse.getResult());
      return doNext(packet);
    }
  }

  static class DomainStatusUpdaterContext {
    private final DomainPresenceInfo info;
    private final DomainStatusUpdaterStep domainStatusUpdaterStep;

    DomainStatusUpdaterContext(Packet packet, DomainStatusUpdaterStep domainStatusUpdaterStep) {
      info = packet.getSpi(DomainPresenceInfo.class);
      this.domainStatusUpdaterStep = domainStatusUpdaterStep;
    }

    DomainStatus getNewStatus() {
      DomainStatus newStatus = cloneStatus();
      modifyStatus(newStatus);

      if (newStatus.getMessage() == null) {
        newStatus.setMessage(
            Optional.ofNullable(info).map(DomainPresenceInfo::getValidationWarningsAsString).orElse(null));
      }

      return newStatus;
    }

    String getDomainUid() {
      return getDomain().getDomainUid();
    }

    boolean isStatusUnchanged() {
      return getDomain() == null || getNewStatus().equals(getStatus());
    }

    private String getNamespace() {
      return getMetadata().getNamespace();
    }

    private V1ObjectMeta getMetadata() {
      return getDomain().getMetadata();
    }

    DomainPresenceInfo getInfo() {
      return info;
    }

    DomainStatus getStatus() {
      return getDomain().getStatus();
    }

    Domain getDomain() {
      return info.getDomain();
    }

    void modifyStatus(DomainStatus status) {
      domainStatusUpdaterStep.modifyStatus(status);
    }

    private String getDomainName() {
      return getMetadata().getName();
    }

    DomainStatus cloneStatus() {
      return Optional.ofNullable(getStatus()).map(DomainStatus::new).orElse(new DomainStatus());
    }

    private Step createDomainStatusReplaceStep() {
      LOGGER.fine(MessageKeys.DOMAIN_STATUS, getDomainUid(), getNewStatus());
      if (LOGGER.isFinerEnabled()) {
        LOGGER.finer("status change: " + createPatchString());
      }
      Domain oldDomain = getDomain();
      Domain newDomain = new Domain()
          .withKind(KubernetesConstants.DOMAIN)
          .withApiVersion(KubernetesConstants.API_VERSION_WEBLOGIC_ORACLE)
          .withMetadata(oldDomain.getMetadata())
          .withSpec(null)
          .withStatus(getNewStatus());

      return new CallBuilder().replaceDomainStatusAsync(
          getDomainName(),
          getNamespace(),
          newDomain,
          domainStatusUpdaterStep.createResponseStep(this));
    }

    private String createPatchString() {
      JsonPatchBuilder builder = Json.createPatchBuilder();
      getNewStatus().createPatchFrom(builder, getStatus());
      return builder.build().toString();
    }

    private Step createUpdateSteps() {
      final Step next = createDomainStatusReplaceStep();
      List<EventData> eventDataList = createDomainEvents();
      return eventDataList.isEmpty() ? next : Step.chain(createEventSteps(eventDataList), next);
    }

    private Step createEventSteps(List<EventData> eventDataList) {
      return Step.chain(
          eventDataList.stream()
              .sorted(Comparator.comparing(EventData::getItem))
              .map(EventHelper::createEventStep)
              .toArray(Step[]::new)
      );
    }

    @Nonnull
    List<EventData> createDomainEvents() {
      List<EventData> list = new ArrayList<>();
      if (hasJustExceededMaxRetryCount()) {
        list.add(
            new EventData(EventHelper.EventItem.DOMAIN_FAILED)
                .failureReason(Aborted)
                .message(INTROSPECTOR_MAX_ERRORS_EXCEEDED));
      } else if (hasJustGotFatalIntrospectorError()) {
        list.add(new EventData(EventHelper.EventItem.DOMAIN_FAILED)
            .failureReason(Aborted)
            .message(FATAL_INTROSPECTOR_ERROR_MSG + getNewStatus().getMessage()));
      }
      return list;
    }

    private boolean hasJustGotFatalIntrospectorError() {
      return isFatalIntrospectorMessage(getNewStatus().getMessage())
          && !isFatalIntrospectorMessage(getStatus().getMessage());
    }

    private boolean isFatalIntrospectorMessage(String statusMessage) {
      return statusMessage != null && statusMessage.contains(FATAL_INTROSPECTOR_ERROR);
    }

    private boolean hasJustExceededMaxRetryCount() {
      return getStatus() != null
          && getNewStatus().getIntrospectJobFailureCount() == (getStatus().getIntrospectJobFailureCount() + 1)
          && getNewStatus().getIntrospectJobFailureCount() >= getFailureRetryMaxCount();
    }

  }

  public static class StatusInitializationStep extends DomainStatusUpdaterStep {

    @Override
    void modifyStatus(DomainStatus status) {
      if (status.getConditions().isEmpty()) {
        status.addCondition(new DomainCondition(Completed).withStatus(false));
        status.addCondition(new DomainCondition(Available).withStatus(false));
      }
    }
  }

  /**
   * A step which updates the domain status from the domain topology in the current packet.
   */
  private static class StatusUpdateStep extends DomainStatusUpdaterStep {
    StatusUpdateStep(Step next) {
      super(next);
    }

    @Override
    DomainStatusUpdaterContext createContext(Packet packet, Step retryStep) {
      return new StatusUpdateContext(packet, this);
    }

    @Override
    void modifyStatus(DomainStatus domainStatus) { // no-op; modification happens in the context itself.
    }

    static class StatusUpdateContext extends DomainStatusUpdaterContext {
      private final WlsDomainConfig config;
      private final Set<String> expectedRunningServers;
      private final Map<String, String> serverState;
      private final Map<String, ServerHealth> serverHealth;
      private final Packet packet;

      StatusUpdateContext(Packet packet, StatusUpdateStep statusUpdateStep) {
        super(packet, statusUpdateStep);
        this.packet = packet;
        config = packet.getValue(DOMAIN_TOPOLOGY);
        serverState = packet.getValue(SERVER_STATE_MAP);
        serverHealth = packet.getValue(SERVER_HEALTH_MAP);
        expectedRunningServers = DomainPresenceInfo.fromPacket(packet)
            .map(DomainPresenceInfo::getExpectedRunningServers)
            .orElse(Collections.emptySet());
      }

      @Override
      void modifyStatus(DomainStatus status) {
        if (getDomain() != null) {
          setStatusConditions(status);
          if (getDomainConfig().isPresent()) {
            setStatusDetails(status);
          }
        }
      }

      @Nonnull
      @Override
      List<EventData> createDomainEvents() {
<<<<<<< HEAD
        List<EventData> list = new ArrayList<>();
        if (domainFailureJustResolved()) {
          list.add(new EventData(DOMAIN_FAILURE_RESOLVED));
        }
        if (domainJustAvailable()) {
          list.add(new EventData(DOMAIN_AVAILABLE));
        } else if (domainJustUnavailable()) {
          list.add(new EventData(DOMAIN_UNAVAILABLE));
        }
        if (processingJustCompleted()) {
          list.add(new EventData(DOMAIN_COMPLETE));
        } else if (domainJustIncomplete()) {
          list.add(new EventData(DOMAIN_INCOMPLETE));
        }
        Optional.ofNullable(createTooManyReplicasFailuresEventDataIfNeeded()).map(list::add);
        return list;
      }

      private boolean processingJustCompleted() {
        return allIntendedServersRunning() && !oldStatusWasCompleted();
      }

      private boolean domainFailureJustResolved() {
        return !newStatusIsFailed() && oldStatusWasFailed();
      }

      private boolean oldStatusWasFailed() {
        return getStatus() != null && getStatus().hasConditionWith(this::isDomainFailed);
      }

      private boolean newStatusIsFailed() {
        return getNewStatus() != null && getNewStatus().hasConditionWith(this::isDomainFailed);
      }

      private boolean newStatusIsIncomplete() {
        return getNewStatus() != null && getNewStatus().hasConditionWith(this::isDomainIncomplete);
      }

      private boolean domainJustIncomplete() {
        return !allIntendedServersRunning() && oldStatusWasCompleted() && newStatusIsIncomplete();
      }

      private boolean oldStatusWasCompleted() {
        return getStatus() != null && getStatus().hasConditionWith(this::isDomainCompleted);
      }

      private boolean oldStatusWasAvailable() {
        return getStatus() != null && getStatus().hasConditionWith(this::isDomainAvailable);
=======
        return new Conditions().getNewConditions(getStatus()).stream()
              .map(this::toEvent)
              .filter(Objects::nonNull)
              .collect(Collectors.toList());
>>>>>>> 02971071
      }

      private EventData toEvent(DomainCondition newCondition) {
        switch (newCondition.getType()) {
          case Completed:
            return new EventData(DOMAIN_COMPLETE);
          case Available:
            return new EventData(DOMAIN_AVAILABLE);
          default:
            return null;
        }
      }

      private boolean domainJustUnavailable() {
        return !sufficientServersRunning() && oldStatusWasAvailable();
      }

      private void setStatusConditions(DomainStatus status) {
<<<<<<< HEAD
        if (allIntendedServersRunning()) {
          status.removeConditionWithType(Failed);
          status.addCondition(new DomainCondition(Completed).withStatus(TRUE));
          status.addCondition(new DomainCondition(Available).withStatus(TRUE));
        } else {
          status.addCondition(new DomainCondition(Completed).withStatus(FALSE));
          if (sufficientServersRunning()) {
            status.addCondition(new DomainCondition(Available).withStatus(TRUE));
          } else if (status.hasConditionWithType(Available)) {
            status.addCondition(new DomainCondition(Available).withStatus(FALSE));
          }
          addTooManyReplicasFailures(status);
        }
=======
        Conditions newConditions = new Conditions();
        newConditions.apply(status);
>>>>>>> 02971071

        if (isHasFailedPod()) {
          status.addCondition(new DomainCondition(Failed).withStatus(true).withReason(ServerPod));
        } else {
          status.removeConditionsMatching(c -> c.hasType(Failed) && ServerPod.name().equals(c.getReason()));
          if (newConditions.allIntendedServersRunning() && !stillHasPodPendingRestart(status)) {
            status.removeConditionWithType(ConfigChangesPendingRestart);
          }
        }

        if (miiNondynamicRestartRequired() && isCommitUpdateOnly()) {
          setOnlineUpdateNeedRestartCondition(status);
        }
      }

<<<<<<< HEAD
      private boolean isDomainFailed(DomainCondition condition) {
        return condition.hasType(Failed) && "True".equalsIgnoreCase(condition.getStatus());
      }

      private boolean isDomainFailedWithReplicasTooHigh(DomainCondition condition) {
        return condition.hasType(Failed) && "True".equalsIgnoreCase(condition.getStatus())
            && ReplicasTooHigh.name().equals(condition.getReason());
      }

      private boolean isDomainCompleted(DomainCondition condition) {
        return condition.hasType(Completed) && "True".equalsIgnoreCase(condition.getStatus());
      }

      private boolean isDomainIncomplete(DomainCondition condition) {
        return condition.hasType(Completed) && "False".equalsIgnoreCase(condition.getStatus());
      }

      private boolean isDomainAvailable(DomainCondition condition) {
        return condition.hasType(Available) && "True".equalsIgnoreCase(condition.getStatus());
=======
      private boolean haveServerData() {
        return this.serverState != null;
      }

      class Conditions {

        private final ClusterCheck[] clusterChecks = createClusterChecks();
        private final List<DomainCondition> conditions = new ArrayList<>();

        void apply(DomainStatus status) {
          status.removeConditionsMatching(c -> c.hasType(Failed) && ReplicasTooHigh.name().equals(c.getReason()));
          conditions.forEach(status::addCondition);
        }

        List<DomainCondition> getNewConditions(DomainStatus status) {
          return conditions.stream()
                .filter(c -> "True".equals(c.getStatus()))
                .filter(c -> status == null || !status.hasConditionWith(matchFor(c)))
                .collect(Collectors.toList());
        }

        Predicate<DomainCondition> matchFor(DomainCondition condition) {
          return c -> c.getType().equals(condition.getType()) && "True".equals(c.getStatus());
        }

        @Nonnull
        private ClusterCheck[] createClusterChecks() {
          return getConfiguredClusters().stream().map(ClusterCheck::new).toArray(ClusterCheck[]::new);
        }

        private List<WlsClusterConfig> getConfiguredClusters() {
          return Optional.ofNullable(config)
                .map(WlsDomainConfig::getConfiguredClusters)
                .orElse(Collections.emptyList());
        }

        public Conditions() {
          conditions.add(new DomainCondition(Completed).withStatus(isProcessingCompleted()));
          conditions.add(new DomainCondition(Available).withStatus(sufficientServersRunning()));
          computeTooManyReplicasFailures();
        }

        private boolean isProcessingCompleted() {
          return !haveTooManyReplicas() && allIntendedServersRunning();
        }

        private boolean haveTooManyReplicas() {
          return Arrays.stream(clusterChecks).anyMatch(ClusterCheck::hasTooManyReplicas);
        }

        private boolean allIntendedServersRunning() {
          return haveServerData()
                && allStartedServersAreRunning()
                && allNonStartedServersAreShutdown()
                && serversMarkedForRoll().isEmpty();
        }

        private boolean sufficientServersRunning() {
          return atLeastOneApplicationServerStarted() && allNonClusteredServersRunning() && allClustersAvailable();
        }

        private boolean allClustersAvailable() {
          return Arrays.stream(clusterChecks).allMatch(ClusterCheck::isAvailable);
        }

        private void computeTooManyReplicasFailures() {
          Arrays.stream(clusterChecks)
                .filter(ClusterCheck::hasTooManyReplicas)
                .forEach(check -> conditions.add(check.createFailureCondition()));
        }
      }

      private class ClusterCheck {
        private final String clusterName;
        private final int minReplicaCount;
        private final int maxReplicaCount;
        private final int specifiedReplicaCount;
        private final List<String> startedServers;

        ClusterCheck(WlsClusterConfig cluster) {
          clusterName = cluster.getClusterName();
          minReplicaCount = cluster.getMinClusterSize();
          maxReplicaCount = cluster.getMaxClusterSize();
          specifiedReplicaCount = getDomain().getReplicaCount(clusterName);
          startedServers = getStartedServersInCluster(clusterName);
        }

        boolean isAvailable() {
          return isClusterIntentionallyShutDown() || sufficientServersRunning();
        }

        boolean hasTooManyReplicas() {
          return maxReplicaCount > 0 && specifiedReplicaCount > maxReplicaCount;
        }

        DomainCondition createFailureCondition() {
          return new DomainCondition(Failed).withReason(ReplicasTooHigh).withMessage(createFailureMessage());
        }

        private boolean isClusterIntentionallyShutDown() {
          return startedServers.isEmpty();
        }

        private boolean sufficientServersRunning() {
          return numServersReady() >= getSufficientServerCount();
        }

        private long getSufficientServerCount() {
          return max(1, minReplicas(), specifiedReplicaCount - maxUnavailable());
        }

        private int max(Integer... inputs) {
          return Arrays.stream(inputs).reduce(0, Math::max);
        }

        private int minReplicas() {
          return getDomain().isAllowReplicasBelowMinDynClusterSize(clusterName) ? 0 : minReplicaCount;
        }

        private long numServersReady() {
          return startedServers.stream()
                .map(StatusUpdateContext.this::getRunningState)
                .filter(this::isRunning)
                .count();
        }

        private int maxUnavailable() {
          return getDomain().getMaxUnavailable(clusterName);
        }

        private boolean isRunning(String serverState) {
          return RUNNING_STATE.equals(serverState);
        }

        private String createFailureMessage() {
          return LOGGER.formatMessage(TOO_MANY_REPLICAS_FAILURE, specifiedReplicaCount, clusterName, maxReplicaCount);
        }
>>>>>>> 02971071
      }

      private void setStatusDetails(DomainStatus status) {
        status.setServers(new ArrayList<>(getServerStatuses(getAdminServerName()).values()));
        status.setClusters(new ArrayList<>(getClusterStatuses().values()));
        status.setReplicas(getReplicaSetting());
      }

      @Nonnull
      private String getAdminServerName() {
        return getDomainConfig().map(WlsDomainConfig::getAdminServerName).orElse("");
      }

      private boolean miiNondynamicRestartRequired() {
        return MII_DYNAMIC_UPDATE_RESTART_REQUIRED.equals(packet.get(MII_DYNAMIC_UPDATE));
      }

      private boolean isCommitUpdateOnly() {
        return getMiiNonDynamicChangesMethod() == CommitUpdateOnly;
      }

      private MIINonDynamicChangesMethod getMiiNonDynamicChangesMethod() {
        return DomainPresenceInfo.fromPacket(packet)
            .map(DomainPresenceInfo::getDomain)
            .map(Domain::getSpec)
            .map(DomainSpec::getConfiguration)
            .map(Configuration::getModel)
            .map(Model::getOnlineUpdate)
            .map(OnlineUpdate::getOnNonDynamicChanges)
            .orElse(MIINonDynamicChangesMethod.CommitUpdateOnly);
      }

      private void setOnlineUpdateNeedRestartCondition(DomainStatus status) {
        String dynamicUpdateRollBackFile = Optional.ofNullable((String) packet.get(
                ProcessingConstants.MII_DYNAMIC_UPDATE_WDTROLLBACKFILE))
            .orElse("");
        String message = String.format("%s\n%s",
            LOGGER.formatMessage(MessageKeys.MII_DOMAIN_UPDATED_POD_RESTART_REQUIRED), dynamicUpdateRollBackFile);
        updateDomainConditions(status, message);
      }

      private void updateDomainConditions(DomainStatus status, String message) {
        DomainCondition onlineUpdateCondition
              = new DomainCondition(ConfigChangesPendingRestart).withMessage(message).withStatus(true);

        status.removeConditionWithType(ConfigChangesPendingRestart);
        status.addCondition(onlineUpdateCondition);
      }

      private boolean stillHasPodPendingRestart(DomainStatus status) {
        return status.getServers().stream()
            .map(this::getServerPod)
            .map(this::getLabels)
            .anyMatch(m -> m.containsKey(LabelConstants.MII_UPDATED_RESTART_REQUIRED_LABEL));
      }

      private V1Pod getServerPod(ServerStatus serverStatus) {
        return getInfo().getServerPod(serverStatus.getServerName());
      }

      private Map<String, String> getLabels(V1Pod pod) {
        return Optional.ofNullable(pod)
            .map(V1Pod::getMetadata)
            .map(V1ObjectMeta::getLabels)
            .orElse(Collections.emptyMap());
      }

<<<<<<< HEAD
      private boolean allIntendedServersRunning() {
        return atLeastOneApplicationServerStarted()
            && expectedRunningServers.stream().noneMatch(this::isNotRunning)
            && expectedRunningServers.containsAll(serverState.keySet())
            && serversMarkedForRoll().isEmpty()
            && noReplicasTooHighFailure();
      }

      private boolean noReplicasTooHighFailure() {
        return getStatus() == null || !getStatus().hasConditionWith(this::isDomainFailedWithReplicasTooHigh);
=======
      private boolean allStartedServersAreRunning() {
        return expectedRunningServers.stream().allMatch(this::isRunning);
>>>>>>> 02971071
      }

      private boolean allNonStartedServersAreShutdown() {
        return getNonStartedServersWithState().stream().allMatch(this::isShutDown);
      }

      private List<String> getNonStartedServersWithState() {
        return serverState.keySet().stream().filter(this::isNonStartedServer).collect(Collectors.toList());
      }

      private boolean isNonStartedServer(String serverName) {
        return !expectedRunningServers.contains(serverName);
      }

<<<<<<< HEAD
      private boolean sufficientServersInClusterRunning(String clusterName) {
        return clusterHasRunningServer(clusterName)
            && numServersInClusterNotReady(clusterName) <= maxUnavailable(clusterName);
      }

      private boolean isClusterIntentionallyShutDown(String clusterName) {
        return getStartedServersInCluster(clusterName).isEmpty();
=======
      private boolean atLeastOneApplicationServerStarted() {
        return getInfo().getServerStartupInfo().size() > 0;
>>>>>>> 02971071
      }

      private @Nonnull List<String> getNonClusteredServers() {
        return expectedRunningServers.stream().filter(this::isNonClusteredServer).collect(Collectors.toList());
      }

      private boolean allNonClusteredServersRunning() {
        return getNonClusteredServers().stream().noneMatch(this::isNotRunning);
      }

      private List<String> getStartedServersInCluster(String clusterName) {
        return expectedRunningServers.stream()
            .filter(server -> clusterName.equals(getClusterName(server)))
            .collect(Collectors.toList());
      }

      private Set<String> serversMarkedForRoll() {
        return DomainPresenceInfo.fromPacket(packet)
            .map(DomainPresenceInfo::getServersToRoll)
            .map(Map::keySet)
            .orElse(Collections.emptySet());
      }

      private boolean isNonClusteredServer(String serverName) {
        return getClusterName(serverName) == null;
      }

      private Optional<WlsDomainConfig> getDomainConfig() {
        return Optional.ofNullable(config).or(this::getScanCacheDomainConfig);
      }

      private Optional<WlsDomainConfig> getScanCacheDomainConfig() {
        DomainPresenceInfo info = getInfo();
        Scan scan = ScanCache.INSTANCE.lookupScan(info.getNamespace(), info.getDomainUid());
        return Optional.ofNullable(scan).map(Scan::getWlsDomainConfig);
      }

      private boolean isRunning(@Nonnull String serverName) {
        return RUNNING_STATE.equals(getRunningState(serverName));
      }

      private boolean isNotRunning(@Nonnull String serverName) {
        return !RUNNING_STATE.equals(getRunningState(serverName));
      }

      private boolean isShutDown(@Nonnull String serverName) {
        return SHUTDOWN_STATE.equals(getRunningState(serverName));
      }

      private boolean isHasFailedPod() {
        return getInfo().getServerPods().anyMatch(PodHelper::isFailed);
      }

      private void addTooManyReplicasFailures(DomainStatus status) {
        getConfiguredClusters().stream()
            .map(TooManyReplicasCheck::new)
            .filter(TooManyReplicasCheck::isFailure)
            .forEach(check -> status.addCondition(check.createFailureCondition()));
      }

      private EventData createTooManyReplicasFailuresEventDataIfNeeded() {
        return getConfiguredClusters().stream()
            .map(TooManyReplicasCheck::new)
            .filter(TooManyReplicasCheck::isFailure)
            .findAny().map(TooManyReplicasCheck::creatEventData).orElse(null);
      }

      private List<WlsClusterConfig> getConfiguredClusters() {
        return Optional.ofNullable(config).map(WlsDomainConfig::getConfiguredClusters).orElse(Collections.emptyList());
      }

      private class TooManyReplicasCheck {
        private final String clusterName;
        private final int maxReplicaCount;
        private final int specifiedReplicaCount;

        TooManyReplicasCheck(WlsClusterConfig cluster) {
          clusterName = cluster.getClusterName();
          maxReplicaCount = cluster.getMaxDynamicClusterSize();
          specifiedReplicaCount = getDomain().getReplicaCount(clusterName);
        }

        private boolean isFailure() {
          return maxReplicaCount > 0 && specifiedReplicaCount > maxReplicaCount;
        }

        private DomainCondition createFailureCondition() {
          return new DomainCondition(Failed).withReason(ReplicasTooHigh).withMessage(createFailureMessage());
        }

        private String createFailureMessage() {
          return LOGGER.formatMessage(TOO_MANY_REPLICAS_FAILURE, specifiedReplicaCount, clusterName, maxReplicaCount);
        }

        private EventData creatEventData() {
          return new EventData(DOMAIN_FAILED, createFailureMessage()).failureReason(ReplicasTooHigh);
        }
      }

      private boolean hasServerPod(String serverName) {
        return Optional.ofNullable(getInfo().getServerPod(serverName)).isPresent();
      }

      private boolean hasReadyServerPod(String serverName) {
        return Optional.ofNullable(getInfo().getServerPod(serverName)).filter(PodHelper::getReadyStatus).isPresent();
      }

      Map<String, ServerStatus> getServerStatuses(final String adminServerName) {
        return getServerNames().stream()
            .collect(Collectors.toMap(Function.identity(),
                s -> createServerStatus(s, Objects.equals(s, adminServerName))));
      }

      private ServerStatus createServerStatus(String serverName, boolean isAdminServer) {
        String clusterName = getClusterName(serverName);
        return new ServerStatus()
            .withServerName(serverName)
            .withState(getRunningState(serverName))
            .withDesiredState(getDesiredState(serverName, clusterName, isAdminServer))
            .withHealth(serverHealth == null ? null : serverHealth.get(serverName))
            .withClusterName(clusterName)
            .withNodeName(getNodeName(serverName))
            .withIsAdminServer(isAdminServer);
      }

      private String getRunningState(String serverName) {
        if (!getInfo().getServerNames().contains(serverName)) {
          return SHUTDOWN_STATE;
        } else if (isDeleting(serverName)) {
          return SHUTTING_DOWN_STATE;
        } else {
          return Optional.ofNullable(serverState).map(m -> m.get(serverName)).orElse(null);
        }
      }

      private boolean isDeleting(String serverName) {
        return Optional.ofNullable(getInfo().getServerPod(serverName)).map(PodHelper::isDeleting).orElse(false);
      }

      private String getDesiredState(String serverName, String clusterName, boolean isAdminServer) {
        return isAdminServer | expectedRunningServers.contains(serverName)
            ? getDomain().getServer(serverName, clusterName).getDesiredState()
            : SHUTDOWN_STATE;
      }

      Integer getReplicaSetting() {
        Collection<Long> values = getClusterCounts().values();
        if (values.size() == 1) {
          return values.iterator().next().intValue();
        } else {
          return null;
        }
      }

      private Stream<String> getServers(boolean isReadyOnly) {
        return getServerNames().stream()
            .filter(isReadyOnly ? this::hasReadyServerPod : this::hasServerPod);
      }

      private Map<String, Long> getClusterCounts() {
        return getClusterCounts(false);
      }

      private Map<String, Long> getClusterCounts(boolean isReadyOnly) {
        return getServers(isReadyOnly)
            .map(this::getClusterNameFromPod)
            .filter(Objects::nonNull)
            .collect(Collectors.groupingBy(Function.identity(), Collectors.counting()));
      }

      Map<String, ClusterStatus> getClusterStatuses() {
        return getClusterNames().stream()
            .collect(Collectors.toMap(Function.identity(), this::createClusterStatus));
      }

      private ClusterStatus createClusterStatus(String clusterName) {
        return new ClusterStatus()
            .withClusterName(clusterName)
            .withReplicas(Optional.ofNullable(getClusterCounts().get(clusterName))
                .map(Long::intValue).orElse(null))
            .withReadyReplicas(
                Optional.ofNullable(getClusterCounts(true)
                    .get(clusterName)).map(Long::intValue).orElse(null))
            .withMaximumReplicas(getClusterMaximumSize(clusterName))
            .withMinimumReplicas(getClusterMinimumSize(clusterName))
            .withReplicasGoal(getClusterSizeGoal(clusterName));
      }

      private String getNodeName(String serverName) {
        return Optional.ofNullable(getInfo().getServerPod(serverName))
            .map(V1Pod::getSpec)
            .map(V1PodSpec::getNodeName)
            .orElse(null);
      }

      private String getClusterName(String serverName) {
        return getDomainConfig()
            .map(c -> c.getClusterName(serverName))
            .orElse(getClusterNameFromPod(serverName));
      }

      private String getClusterNameFromPod(String serverName) {
        return Optional.ofNullable(getInfo().getServerPod(serverName))
            .map(V1Pod::getMetadata)
            .map(V1ObjectMeta::getLabels)
            .map(l -> l.get(CLUSTERNAME_LABEL))
            .orElse(null);
      }

      private Collection<String> getServerNames() {
        Set<String> result = new HashSet<>();
        getDomainConfig()
            .ifPresent(config -> {
              result.addAll(config.getServerConfigs().keySet());
              for (WlsClusterConfig cluster : config.getConfiguredClusters()) {
                Optional.ofNullable(cluster.getDynamicServersConfig())
                    .flatMap(dynamicConfig -> Optional.ofNullable(dynamicConfig.getServerConfigs()))
                    .ifPresent(servers -> servers.forEach(item -> result.add(item.getName())));
                Optional.ofNullable(cluster.getServerConfigs())
                    .ifPresent(servers -> servers.forEach(item -> result.add(item.getName())));
              }
            });
        return result;
      }

      private Collection<String> getClusterNames() {
        Set<String> result = new HashSet<>();
        getDomainConfig().ifPresent(config -> result.addAll(config.getClusterConfigs().keySet()));
        return result;
      }

      private Integer getClusterMaximumSize(String clusterName) {
        return getDomainConfig()
            .map(config -> config.getClusterConfig(clusterName))
            .map(WlsClusterConfig::getMaxClusterSize)
            .orElse(0);
      }

      private Integer getClusterMinimumSize(String clusterName) {
        return getDomain().isAllowReplicasBelowMinDynClusterSize(clusterName)
            ? 0 : getDomainConfig()
            .map(config -> config.getClusterConfig(clusterName))
            .map(WlsClusterConfig::getMinClusterSize)
            .orElse(0);
      }

      private Integer getClusterSizeGoal(String clusterName) {
        return getDomain().getReplicaCount(clusterName);
      }
    }
  }

  public static class RemoveFailuresStep extends DomainStatusUpdaterStep {

    private RemoveFailuresStep() {
    }

    @Override
    void modifyStatus(DomainStatus status) {
      status.removeConditionWithType(Failed);
    }
  }

  private static class FailedStep extends DomainStatusUpdaterStep {
    private final DomainFailureReason reason;
    private final String message;

    private FailedStep(DomainFailureReason reason, String message) {
      super();
      this.reason = reason;
      this.message = message;
    }

    @Override
    void modifyStatus(DomainStatus s) {
      s.addCondition(new DomainCondition(Failed).withStatus(TRUE).withReason(reason).withMessage(message));
    }
  }
}<|MERGE_RESOLUTION|>--- conflicted
+++ resolved
@@ -593,61 +593,19 @@
       @Nonnull
       @Override
       List<EventData> createDomainEvents() {
-<<<<<<< HEAD
-        List<EventData> list = new ArrayList<>();
-        if (domainFailureJustResolved()) {
-          list.add(new EventData(DOMAIN_FAILURE_RESOLVED));
-        }
-        if (domainJustAvailable()) {
-          list.add(new EventData(DOMAIN_AVAILABLE));
-        } else if (domainJustUnavailable()) {
-          list.add(new EventData(DOMAIN_UNAVAILABLE));
-        }
-        if (processingJustCompleted()) {
-          list.add(new EventData(DOMAIN_COMPLETE));
-        } else if (domainJustIncomplete()) {
-          list.add(new EventData(DOMAIN_INCOMPLETE));
-        }
-        Optional.ofNullable(createTooManyReplicasFailuresEventDataIfNeeded()).map(list::add);
-        return list;
-      }
-
-      private boolean processingJustCompleted() {
-        return allIntendedServersRunning() && !oldStatusWasCompleted();
-      }
-
-      private boolean domainFailureJustResolved() {
-        return !newStatusIsFailed() && oldStatusWasFailed();
-      }
-
-      private boolean oldStatusWasFailed() {
-        return getStatus() != null && getStatus().hasConditionWith(this::isDomainFailed);
-      }
-
-      private boolean newStatusIsFailed() {
-        return getNewStatus() != null && getNewStatus().hasConditionWith(this::isDomainFailed);
-      }
-
-      private boolean newStatusIsIncomplete() {
-        return getNewStatus() != null && getNewStatus().hasConditionWith(this::isDomainIncomplete);
-      }
-
-      private boolean domainJustIncomplete() {
-        return !allIntendedServersRunning() && oldStatusWasCompleted() && newStatusIsIncomplete();
-      }
-
-      private boolean oldStatusWasCompleted() {
-        return getStatus() != null && getStatus().hasConditionWith(this::isDomainCompleted);
-      }
-
-      private boolean oldStatusWasAvailable() {
-        return getStatus() != null && getStatus().hasConditionWith(this::isDomainAvailable);
-=======
-        return new Conditions().getNewConditions(getStatus()).stream()
+        List<EventData> list = new Conditions().getNewConditions(getStatus()).stream()
               .map(this::toEvent)
               .filter(Objects::nonNull)
               .collect(Collectors.toList());
->>>>>>> 02971071
+        list.addAll(getRemovedConditionEvents());
+        return list;
+      }
+
+      private List<EventData> getRemovedConditionEvents() {
+        return new Conditions(getNewStatus()).getRemovedConditions(getStatus()).stream()
+              .map(this::toRemovedEvent)
+              .filter(Objects::nonNull)
+              .collect(Collectors.toList());
       }
 
       private EventData toEvent(DomainCondition newCondition) {
@@ -656,34 +614,30 @@
             return new EventData(DOMAIN_COMPLETE);
           case Available:
             return new EventData(DOMAIN_AVAILABLE);
+          case Failed:
+            return ReplicasTooHigh.name().equals(newCondition.getReason())
+                ? new EventData(DOMAIN_FAILED).failureReason(ReplicasTooHigh) : null;
           default:
             return null;
         }
       }
 
-      private boolean domainJustUnavailable() {
-        return !sufficientServersRunning() && oldStatusWasAvailable();
+      private EventData toRemovedEvent(DomainCondition removedCondition) {
+        switch (removedCondition.getType()) {
+          case Completed:
+            return new EventData(DOMAIN_INCOMPLETE);
+          case Available:
+            return new EventData(DOMAIN_UNAVAILABLE);
+          case Failed:
+            return new EventData(DOMAIN_FAILURE_RESOLVED);
+          default:
+            return null;
+        }
       }
 
       private void setStatusConditions(DomainStatus status) {
-<<<<<<< HEAD
-        if (allIntendedServersRunning()) {
-          status.removeConditionWithType(Failed);
-          status.addCondition(new DomainCondition(Completed).withStatus(TRUE));
-          status.addCondition(new DomainCondition(Available).withStatus(TRUE));
-        } else {
-          status.addCondition(new DomainCondition(Completed).withStatus(FALSE));
-          if (sufficientServersRunning()) {
-            status.addCondition(new DomainCondition(Available).withStatus(TRUE));
-          } else if (status.hasConditionWithType(Available)) {
-            status.addCondition(new DomainCondition(Available).withStatus(FALSE));
-          }
-          addTooManyReplicasFailures(status);
-        }
-=======
         Conditions newConditions = new Conditions();
         newConditions.apply(status);
->>>>>>> 02971071
 
         if (isHasFailedPod()) {
           status.addCondition(new DomainCondition(Failed).withStatus(true).withReason(ServerPod));
@@ -699,27 +653,6 @@
         }
       }
 
-<<<<<<< HEAD
-      private boolean isDomainFailed(DomainCondition condition) {
-        return condition.hasType(Failed) && "True".equalsIgnoreCase(condition.getStatus());
-      }
-
-      private boolean isDomainFailedWithReplicasTooHigh(DomainCondition condition) {
-        return condition.hasType(Failed) && "True".equalsIgnoreCase(condition.getStatus())
-            && ReplicasTooHigh.name().equals(condition.getReason());
-      }
-
-      private boolean isDomainCompleted(DomainCondition condition) {
-        return condition.hasType(Completed) && "True".equalsIgnoreCase(condition.getStatus());
-      }
-
-      private boolean isDomainIncomplete(DomainCondition condition) {
-        return condition.hasType(Completed) && "False".equalsIgnoreCase(condition.getStatus());
-      }
-
-      private boolean isDomainAvailable(DomainCondition condition) {
-        return condition.hasType(Available) && "True".equalsIgnoreCase(condition.getStatus());
-=======
       private boolean haveServerData() {
         return this.serverState != null;
       }
@@ -732,6 +665,21 @@
         void apply(DomainStatus status) {
           status.removeConditionsMatching(c -> c.hasType(Failed) && ReplicasTooHigh.name().equals(c.getReason()));
           conditions.forEach(status::addCondition);
+        }
+
+        void addFailedConditions(DomainStatus status) {
+          if (!isCompleteTrue()) {
+            status.getConditions().stream()
+                .filter(c -> Failed.equals(c.getType()))
+                .filter(c -> "True".equals(c.getStatus()))
+                .filter(c -> !ReplicasTooHigh.name().equals(c.getReason()))
+                .forEach(conditions::add);
+          }
+        }
+
+        private boolean isCompleteTrue() {
+          return conditions.stream()
+              .anyMatch(c -> "True".equals(c.getStatus()) && Completed.equals(c.getType()));
         }
 
         List<DomainCondition> getNewConditions(DomainStatus status) {
@@ -741,8 +689,51 @@
                 .collect(Collectors.toList());
         }
 
+        List<DomainCondition> getRemovedConditions(DomainStatus status) {
+          return Optional.ofNullable(status).map(DomainStatus::getConditions).orElse(Collections.emptyList()).stream()
+              .filter(c -> "True".equals(c.getStatus()))
+              .filter(c -> noMatchingCondition(c) || matchingConditionWithFalseStatus(c))
+              .collect(Collectors.toList());
+        }
+
+        private boolean noMatchingCondition(DomainCondition condition) {
+          return conditions.stream().filter(c -> matchingConditionType(c, condition)).findAny().isEmpty();
+        }
+
+        private boolean matchingConditionWithFalseStatus(DomainCondition condition) {
+          return conditions.stream().anyMatch(c -> matchWithStatusFalse(c, condition));
+        }
+
+        private boolean matchWithStatusFalse(DomainCondition c1, DomainCondition c2) {
+          return c1.getType().equals(c2.getType()) 
+              && (!c1.getStatus().equals(c2.getStatus())) 
+              && failureReasonMatch(c1, c2);
+        }
+
+        private boolean matchingConditionType(DomainCondition c1, DomainCondition c2) {
+          return c1.getType().equals(c2.getType())
+              && failureReasonMatch(c1, c2);
+        }
+
+        private boolean failureReasonMatch(DomainCondition c1, DomainCondition c2) {
+          if (c1.getType() == Failed) {
+            return getReasonString(c1).equals(getReasonString(c2)) && getMessage(c1).equals(getMessage(c2));
+          }
+          return true;
+        }
+
+        private String getReasonString(DomainCondition condition) {
+          return Optional.ofNullable(condition).map(DomainCondition::getReason).orElse("");
+        }
+
+        private String getMessage(DomainCondition condition) {
+          return Optional.ofNullable(condition).map(DomainCondition::getMessage).orElse("");
+        }
+
         Predicate<DomainCondition> matchFor(DomainCondition condition) {
-          return c -> c.getType().equals(condition.getType()) && "True".equals(c.getStatus());
+          return c -> c.getType().equals(condition.getType()) 
+              && failureReasonMatch(c, condition) && "True".equals(c.getStatus())
+              && (!c.getType().equals(Failed) || getReasonString(c).equals(getReasonString(condition)));
         }
 
         @Nonnull
@@ -759,6 +750,13 @@
         public Conditions() {
           conditions.add(new DomainCondition(Completed).withStatus(isProcessingCompleted()));
           conditions.add(new DomainCondition(Available).withStatus(sufficientServersRunning()));
+          computeTooManyReplicasFailures();
+        }
+
+        public Conditions(DomainStatus status) {
+          conditions.add(new DomainCondition(Completed).withStatus(isProcessingCompleted()));
+          conditions.add(new DomainCondition(Available).withStatus(sufficientServersRunning()));
+          addFailedConditions(status);
           computeTooManyReplicasFailures();
         }
 
@@ -857,7 +855,6 @@
         private String createFailureMessage() {
           return LOGGER.formatMessage(TOO_MANY_REPLICAS_FAILURE, specifiedReplicaCount, clusterName, maxReplicaCount);
         }
->>>>>>> 02971071
       }
 
       private void setStatusDetails(DomainStatus status) {
@@ -925,21 +922,8 @@
             .orElse(Collections.emptyMap());
       }
 
-<<<<<<< HEAD
-      private boolean allIntendedServersRunning() {
-        return atLeastOneApplicationServerStarted()
-            && expectedRunningServers.stream().noneMatch(this::isNotRunning)
-            && expectedRunningServers.containsAll(serverState.keySet())
-            && serversMarkedForRoll().isEmpty()
-            && noReplicasTooHighFailure();
-      }
-
-      private boolean noReplicasTooHighFailure() {
-        return getStatus() == null || !getStatus().hasConditionWith(this::isDomainFailedWithReplicasTooHigh);
-=======
       private boolean allStartedServersAreRunning() {
         return expectedRunningServers.stream().allMatch(this::isRunning);
->>>>>>> 02971071
       }
 
       private boolean allNonStartedServersAreShutdown() {
@@ -954,18 +938,8 @@
         return !expectedRunningServers.contains(serverName);
       }
 
-<<<<<<< HEAD
-      private boolean sufficientServersInClusterRunning(String clusterName) {
-        return clusterHasRunningServer(clusterName)
-            && numServersInClusterNotReady(clusterName) <= maxUnavailable(clusterName);
-      }
-
-      private boolean isClusterIntentionallyShutDown(String clusterName) {
-        return getStartedServersInCluster(clusterName).isEmpty();
-=======
       private boolean atLeastOneApplicationServerStarted() {
         return getInfo().getServerStartupInfo().size() > 0;
->>>>>>> 02971071
       }
 
       private @Nonnull List<String> getNonClusteredServers() {
@@ -1017,52 +991,6 @@
 
       private boolean isHasFailedPod() {
         return getInfo().getServerPods().anyMatch(PodHelper::isFailed);
-      }
-
-      private void addTooManyReplicasFailures(DomainStatus status) {
-        getConfiguredClusters().stream()
-            .map(TooManyReplicasCheck::new)
-            .filter(TooManyReplicasCheck::isFailure)
-            .forEach(check -> status.addCondition(check.createFailureCondition()));
-      }
-
-      private EventData createTooManyReplicasFailuresEventDataIfNeeded() {
-        return getConfiguredClusters().stream()
-            .map(TooManyReplicasCheck::new)
-            .filter(TooManyReplicasCheck::isFailure)
-            .findAny().map(TooManyReplicasCheck::creatEventData).orElse(null);
-      }
-
-      private List<WlsClusterConfig> getConfiguredClusters() {
-        return Optional.ofNullable(config).map(WlsDomainConfig::getConfiguredClusters).orElse(Collections.emptyList());
-      }
-
-      private class TooManyReplicasCheck {
-        private final String clusterName;
-        private final int maxReplicaCount;
-        private final int specifiedReplicaCount;
-
-        TooManyReplicasCheck(WlsClusterConfig cluster) {
-          clusterName = cluster.getClusterName();
-          maxReplicaCount = cluster.getMaxDynamicClusterSize();
-          specifiedReplicaCount = getDomain().getReplicaCount(clusterName);
-        }
-
-        private boolean isFailure() {
-          return maxReplicaCount > 0 && specifiedReplicaCount > maxReplicaCount;
-        }
-
-        private DomainCondition createFailureCondition() {
-          return new DomainCondition(Failed).withReason(ReplicasTooHigh).withMessage(createFailureMessage());
-        }
-
-        private String createFailureMessage() {
-          return LOGGER.formatMessage(TOO_MANY_REPLICAS_FAILURE, specifiedReplicaCount, clusterName, maxReplicaCount);
-        }
-
-        private EventData creatEventData() {
-          return new EventData(DOMAIN_FAILED, createFailureMessage()).failureReason(ReplicasTooHigh);
-        }
       }
 
       private boolean hasServerPod(String serverName) {
