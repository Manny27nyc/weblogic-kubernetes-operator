--- conflicted
+++ resolved
@@ -97,10 +97,7 @@
   /**
    * Counts the number of unclustered servers and servers in the specified cluster that are scheduled.
    * @param clusterName cluster name of the pod server
-<<<<<<< HEAD
-=======
    * @return Number of scheduled servers
->>>>>>> 05f2e45b
    */
   public long getNumScheduledServers(String clusterName) {
     return getServersInNoOtherCluster(clusterName)
@@ -111,10 +108,7 @@
   /**
    * Counts the number of unclustered servers and servers in the specified cluster that are ready.
    * @param clusterName cluster name of the pod server
-<<<<<<< HEAD
-=======
    * @return Number of ready servers
->>>>>>> 05f2e45b
    */
   public long getNumReadyServers(String clusterName) {
     return getServersInNoOtherCluster(clusterName)
