// Copyright 2017, 2018, Oracle Corporation and/or its affiliates.  All rights reserved.
// Licensed under the Universal Permissive License v 1.0 as shown at
// http://oss.oracle.com/licenses/upl.

package oracle.kubernetes.operator;

import io.kubernetes.client.JSON;
import io.kubernetes.client.models.V1EventList;
import io.kubernetes.client.models.V1Pod;
import io.kubernetes.client.models.V1PodList;
import io.kubernetes.client.models.V1Service;
import io.kubernetes.client.models.V1ServiceList;
<<<<<<< HEAD
import io.kubernetes.client.util.Watch;
=======
import io.kubernetes.client.models.V1beta1Ingress;
import io.kubernetes.client.models.V1beta1IngressList;
>>>>>>> 13878522
import java.io.IOException;
import java.io.InputStream;
import java.util.ArrayList;
import java.util.Collection;
import java.util.HashSet;
import java.util.Iterator;
import java.util.Map;
import java.util.Properties;
import java.util.Set;
import java.util.StringTokenizer;
import java.util.TreeSet;
import java.util.concurrent.ConcurrentHashMap;
import java.util.concurrent.ScheduledExecutorService;
import java.util.concurrent.ThreadFactory;
import java.util.concurrent.TimeUnit;
import java.util.concurrent.atomic.AtomicBoolean;
import oracle.kubernetes.operator.calls.CallResponse;
import oracle.kubernetes.operator.helpers.CRDHelper;
import oracle.kubernetes.operator.helpers.CallBuilder;
import oracle.kubernetes.operator.helpers.CallBuilderFactory;
import oracle.kubernetes.operator.helpers.ConfigMapHelper;
import oracle.kubernetes.operator.helpers.DomainPresenceInfo;
import oracle.kubernetes.operator.helpers.DomainPresenceInfoManager;
import oracle.kubernetes.operator.helpers.HealthCheckHelper;
import oracle.kubernetes.operator.helpers.HealthCheckHelper.KubernetesVersion;
import oracle.kubernetes.operator.helpers.ResponseStep;
import oracle.kubernetes.operator.helpers.ServerKubernetesObjects;
import oracle.kubernetes.operator.helpers.ServerKubernetesObjectsManager;
import oracle.kubernetes.operator.logging.LoggingFacade;
import oracle.kubernetes.operator.logging.LoggingFactory;
import oracle.kubernetes.operator.logging.MessageKeys;
import oracle.kubernetes.operator.rest.RestConfigImpl;
import oracle.kubernetes.operator.rest.RestServer;
import oracle.kubernetes.operator.steps.ConfigMapAfterStep;
import oracle.kubernetes.operator.work.Component;
import oracle.kubernetes.operator.work.Container;
import oracle.kubernetes.operator.work.Engine;
import oracle.kubernetes.operator.work.Fiber.CompletionCallback;
import oracle.kubernetes.operator.work.NextAction;
import oracle.kubernetes.operator.work.Packet;
import oracle.kubernetes.operator.work.Step;
import oracle.kubernetes.operator.work.ThreadFactorySingleton;
import oracle.kubernetes.weblogic.domain.v2.Domain;
import oracle.kubernetes.weblogic.domain.v2.DomainList;

/** A Kubernetes Operator for WebLogic. */
public class Main {

  private static ThreadFactory getThreadFactory() {
    return ThreadFactorySingleton.getInstance();
  }

  private static final LoggingFacade LOGGER = LoggingFactory.getLogger("Operator", "Operator");

  static final TuningParameters tuningAndConfig;

  static {
    try {
      TuningParameters.initializeInstance(getThreadFactory(), "/operator/config");
      tuningAndConfig = TuningParameters.getInstance();
    } catch (IOException e) {
      LOGGER.warning(MessageKeys.EXCEPTION, e);
      throw new RuntimeException(e);
    }
  }

  private static final CallBuilderFactory callBuilderFactory = new CallBuilderFactory();

  private static final Container container = new Container();
  private static final ScheduledExecutorService wrappedExecutorService =
      Engine.wrappedExecutorService("operator", container);

  static {
    container
        .getComponents()
        .put(
            ProcessingConstants.MAIN_COMPONENT_NAME,
            Component.createFor(
                ScheduledExecutorService.class,
                wrappedExecutorService,
                TuningParameters.class,
                tuningAndConfig,
                ThreadFactory.class,
                getThreadFactory(),
                callBuilderFactory));
  }

  static final Engine engine = new Engine(wrappedExecutorService);

  static final Map<String, AtomicBoolean> isNamespaceStopping = new ConcurrentHashMap<>();

  private static final Map<String, ConfigMapWatcher> configMapWatchers = new ConcurrentHashMap<>();
  private static final Map<String, DomainWatcher> domainWatchers = new ConcurrentHashMap<>();
  private static final Map<String, EventWatcher> eventWatchers = new ConcurrentHashMap<>();
  private static final Map<String, ServiceWatcher> serviceWatchers = new ConcurrentHashMap<>();

  static final Map<String, PodWatcher> podWatchers = new ConcurrentHashMap<>();

  private static final String operatorNamespace = getOperatorNamespace();

  private static String principal;
  private static RestServer restServer = null;
  private static Thread livenessThread = null;
  private static KubernetesVersion version = null;

  static final String READINESS_PROBE_FAILURE_EVENT_FILTER =
      "reason=Unhealthy,type=Warning,involvedObject.fieldPath=spec.containers{weblogic-server}";

  static Map<String, DomainPresenceInfo> getDomainPresenceInfos() {
    return DomainPresenceInfoManager.getDomainPresenceInfos();
  }

  static ServerKubernetesObjects getKubernetesObjects(String serverLegalName) {
    return ServerKubernetesObjectsManager.lookup(serverLegalName);
  }

  /**
   * Entry point
   *
   * @param args none, ignored
   */
  public static void main(String[] args) {
    try (final InputStream stream = Main.class.getResourceAsStream("/version.properties")) {
      Properties buildProps = new Properties();
      buildProps.load(stream);

      String operatorVersion = buildProps.getProperty("git.build.version");
      String operatorImpl =
          buildProps.getProperty("git.branch")
              + "."
              + buildProps.getProperty("git.commit.id.abbrev");
      String operatorBuildTime = buildProps.getProperty("git.build.time");

      // print startup log message
      LOGGER.info(MessageKeys.OPERATOR_STARTED, operatorVersion, operatorImpl, operatorBuildTime);
    } catch (IOException e) {
      LOGGER.warning(MessageKeys.EXCEPTION, e);
    }

    // start liveness thread
    startLivenessThread();

    try {
      engine.getExecutor().execute(Main::begin);

      // now we just wait until the pod is terminated
      waitForDeath();

      // stop the REST server
      stopRestServer();
    } finally {
      LOGGER.info(MessageKeys.OPERATOR_SHUTTING_DOWN);
    }
  }

  private static void begin() {
    String serviceAccountName = tuningAndConfig.get("serviceaccount");
    if (serviceAccountName == null) {
      serviceAccountName = "default";
    }
    principal = "system:serviceaccount:" + operatorNamespace + ":" + serviceAccountName;

    LOGGER.info(MessageKeys.OP_CONFIG_NAMESPACE, operatorNamespace);

    Collection<String> targetNamespaces = getTargetNamespaces();
    StringBuilder tns = new StringBuilder();
    Iterator<String> it = targetNamespaces.iterator();
    while (it.hasNext()) {
      tns.append(it.next());
      if (it.hasNext()) {
        tns.append(", ");
      }
    }
    LOGGER.info(MessageKeys.OP_CONFIG_TARGET_NAMESPACES, tns.toString());
    LOGGER.info(MessageKeys.OP_CONFIG_SERVICE_ACCOUNT, serviceAccountName);

    try {
      // Initialize logging factory with JSON serializer for later logging
      // that includes k8s objects
      LoggingFactory.setJSON(new JSON());

      version = HealthCheckHelper.performK8sVersionCheck();

      runSteps(
          CRDHelper.createDomainCRDStep(new StartNamespacesStep(targetNamespaces)),
          Main::completeBegin);
    } catch (Throwable e) {
      LOGGER.warning(MessageKeys.EXCEPTION, e);
    }
  }

  private static void completeBegin() {
    DomainProcessor.deleteStrandedResources();

    try {
      // start the REST server
      startRestServer(principal, isNamespaceStopping.keySet());

      // start periodic retry and recheck
      int recheckInterval = tuningAndConfig.getMainTuning().domainPresenceRecheckIntervalSeconds;
      engine
          .getExecutor()
          .scheduleWithFixedDelay(
              recheckDomains(), recheckInterval, recheckInterval, TimeUnit.SECONDS);

    } catch (Throwable e) {
      LOGGER.warning(MessageKeys.EXCEPTION, e);
    }
  }

  static KubernetesVersion getVersion() {
    return version;
  }

  static String getPrincipal() {
    return principal;
  }

  private static class StartNamespacesStep extends Step {
    private final Collection<String> targetNamespaces;

    public StartNamespacesStep(Collection<String> targetNamespaces) {
      this.targetNamespaces = targetNamespaces;
    }

    @Override
    public NextAction apply(Packet packet) {
      // check for any existing resources and add the watches on them
      // this would happen when the Domain was running BEFORE the Operator starts up
      Collection<StepAndPacket> startDetails = new ArrayList<>();
      for (String ns : targetNamespaces) {
        startDetails.add(
            new StepAndPacket(
                Step.chain(
                    new StartNamespaceBeforeStep(ns), readExistingResources(operatorNamespace, ns)),
                packet.clone()));
      }
      return doForkJoin(getNext(), packet, startDetails);
    }
  }

  private static class StartNamespaceBeforeStep extends Step {
    private final String ns;

    StartNamespaceBeforeStep(String ns) {
      this.ns = ns;
    }

    @Override
    public NextAction apply(Packet packet) {
      if (isNamespaceStopping.putIfAbsent(ns, new AtomicBoolean(false)) == null) {
        try {
          HealthCheckHelper.performSecurityChecks(version, operatorNamespace, ns);
        } catch (Throwable e) {
          LOGGER.warning(MessageKeys.EXCEPTION, e);
        }

        return doNext(packet);
      }
      return doEnd(packet);
    }
  }

  private static void stopNamespaces(Collection<String> namespacesToStop) {
    for (String ns : namespacesToStop) {
      AtomicBoolean stopping = isNamespaceStopping.remove(ns);
      if (stopping != null) {
        stopping.set(true);
      }
    }
  }

  private static final AtomicBoolean UNINITIALIZED_NS_STOPPING = new AtomicBoolean(true);

  static AtomicBoolean isNamespaceStopping(String ns) {
    return isNamespaceStopping.getOrDefault(ns, UNINITIALIZED_NS_STOPPING);
  }

  static void runSteps(Step firstStep) {
    runSteps(firstStep, null);
  }

  static void runSteps(Step firstStep, Runnable completionAction) {
    engine.createFiber().start(firstStep, new Packet(), andThenDo(completionAction));
  }

  private static NullCompletionCallback andThenDo(Runnable completionAction) {
    return new NullCompletionCallback(completionAction);
  }

  private static Runnable recheckDomains() {
    return () -> {
      Collection<String> targetNamespaces = getTargetNamespaces();

      // Check for removed namespaces
      Set<String> namespacesToStop = new TreeSet<>(isNamespaceStopping.keySet());
      namespacesToStop.removeAll(targetNamespaces);
      stopNamespaces(namespacesToStop);

      runSteps(new StartNamespacesStep(targetNamespaces), DomainProcessor::deleteStrandedResources);
    };
  }

  static Step readExistingResources(String operatorNamespace, String ns) {
    return Step.chain(
        ConfigMapHelper.createScriptConfigMapStep(operatorNamespace, ns),
        createConfigMapStep(ns),
        readExistingPods(ns),
        readExistingEvents(ns),
        readExistingServices(ns),
        readExistingDomains(ns));
  }

  private static Step readExistingDomains(String ns) {
    LOGGER.info(MessageKeys.LISTING_DOMAINS);
    return callBuilderFactory.create().listDomainAsync(ns, new DomainListStep(ns));
  }

  private static Step readExistingServices(String ns) {
    return new CallBuilder()
        .withLabelSelectors(LabelConstants.DOMAINUID_LABEL, LabelConstants.CREATEDBYOPERATOR_LABEL)
        .listServiceAsync(ns, new ServiceListStep(ns));
  }

  private static Step readExistingEvents(String ns) {
    return new CallBuilder()
        .withFieldSelector(Main.READINESS_PROBE_FAILURE_EVENT_FILTER)
        .listEventAsync(ns, new EventListStep(ns));
  }

  private static Step readExistingPods(String ns) {
    return new CallBuilder()
        .withLabelSelectors(LabelConstants.DOMAINUID_LABEL, LabelConstants.CREATEDBYOPERATOR_LABEL)
        .listPodAsync(ns, new PodListStep(ns));
  }

  private static ConfigMapAfterStep createConfigMapStep(String ns) {
    return new ConfigMapAfterStep(
        ns, configMapWatchers, isNamespaceStopping(ns), DomainProcessor::dispatchConfigMapWatch);
  }

  // -----------------------------------------------------------------------------
  //
  // Below this point are methods that are called primarily from watch handlers,
  // after watch events are received.
  //
  // -----------------------------------------------------------------------------

  /**
   * Obtain the list of target namespaces
   *
   * @return the collection of target namespace names
   */
  private static Collection<String> getTargetNamespaces(String tnValue, String namespace) {
    Collection<String> targetNamespaces = new ArrayList<>();

    if (tnValue != null) {
      StringTokenizer st = new StringTokenizer(tnValue, ",");
      while (st.hasMoreTokens()) {
        targetNamespaces.add(st.nextToken().trim());
      }
    }

    // If no namespaces were found, default to the namespace of the operator
    if (targetNamespaces.isEmpty()) {
      targetNamespaces.add(namespace);
    }

    return targetNamespaces;
  }

  private static void startRestServer(String principal, Collection<String> targetNamespaces)
      throws Exception {
    restServer = new RestServer(new RestConfigImpl(principal, targetNamespaces));
    restServer.start(container);
  }

  private static void stopRestServer() {
    restServer.stop();
    restServer = null;
  }

  private static void startLivenessThread() {
    LOGGER.info(MessageKeys.STARTING_LIVENESS_THREAD);
    livenessThread = new OperatorLiveness();
    livenessThread.setDaemon(true);
    livenessThread.start();
  }

  private static void waitForDeath() {

    try {
      livenessThread.join();
    } catch (InterruptedException ignore) {
      // ignoring
    }

    isNamespaceStopping.forEach(
        (key, value) -> {
          value.set(true);
        });
  }

  private static EventWatcher createEventWatcher(String ns, String initialResourceVersion) {
    return EventWatcher.create(
        getThreadFactory(),
        ns,
        READINESS_PROBE_FAILURE_EVENT_FILTER,
        initialResourceVersion,
        DomainProcessor::dispatchEventWatch,
        isNamespaceStopping(ns));
  }

  private static PodWatcher createPodWatcher(String ns, String initialResourceVersion) {
    return PodWatcher.create(
        getThreadFactory(),
        ns,
        initialResourceVersion,
        DomainProcessor::dispatchPodWatch,
        isNamespaceStopping(ns));
  }

  private static ServiceWatcher createServiceWatcher(String ns, String initialResourceVersion) {
    return ServiceWatcher.create(
        getThreadFactory(),
        ns,
        initialResourceVersion,
        DomainProcessor::dispatchServiceWatch,
        isNamespaceStopping(ns));
  }

<<<<<<< HEAD
  private static void dispatchServiceWatch(Watch.Response<V1Service> item) {
    V1Service s = item.object;
    if (s != null) {
      V1ObjectMeta metadata = s.getMetadata();
      String domainUID = metadata.getLabels().get(LabelConstants.DOMAINUID_LABEL);
      String serverName = metadata.getLabels().get(LabelConstants.SERVERNAME_LABEL);
      String channelName = metadata.getLabels().get(LabelConstants.CHANNELNAME_LABEL);
      String clusterName = metadata.getLabels().get(LabelConstants.CLUSTERNAME_LABEL);
      if (domainUID != null) {
        DomainPresenceInfo info = DomainPresenceInfoManager.lookup(domainUID);
        ServerKubernetesObjects sko = null;
        if (info != null) {
          if (serverName != null) {
            sko = ServerKubernetesObjectsManager.getOrCreate(info, domainUID, serverName);
          }
          switch (item.type) {
            case "ADDED":
              if (sko != null) {
                if (channelName != null) {
                  sko.getChannels().put(channelName, s);
                } else {
                  sko.getService().set(s);
                }
              } else if (clusterName != null) {
                info.getClusters().put(clusterName, s);
              }
              break;
            case "MODIFIED":
              if (sko != null) {
                if (channelName != null) {
                  V1Service skoService = sko.getChannels().get(channelName);
                  if (skoService != null) {
                    sko.getChannels().replace(channelName, skoService, s);
                  }
                } else {
                  V1Service skoService = sko.getService().get();
                  if (skoService != null) {
                    sko.getService().compareAndSet(skoService, s);
                  }
                }
              } else if (clusterName != null) {
                V1Service clusterService = info.getClusters().get(clusterName);
                if (clusterService != null) {
                  info.getClusters().replace(clusterName, clusterService, s);
                }
              }
              break;
            case "DELETED":
              if (sko != null) {
                if (channelName != null) {
                  V1Service oldService = sko.getChannels().remove(channelName);
                  if (oldService != null) {
                    // Service was deleted, but sko still contained a non-null entry
                    LOGGER.info(
                        MessageKeys.SERVER_SERVICE_DELETED,
                        domainUID,
                        metadata.getNamespace(),
                        serverName);
                    doCheckAndCreateDomainPresence(info.getDomain(), true);
                  }
                } else {
                  V1Service oldService = sko.getService().getAndSet(null);
                  if (oldService != null) {
                    // Service was deleted, but sko still contained a non-null entry
                    LOGGER.info(
                        MessageKeys.SERVER_SERVICE_DELETED,
                        domainUID,
                        metadata.getNamespace(),
                        serverName);
                    doCheckAndCreateDomainPresence(info.getDomain(), true);
                  }
                }
              } else if (clusterName != null) {
                V1Service oldService = info.getClusters().remove(clusterName);
                if (oldService != null) {
                  // Service was deleted, but clusters still contained a non-null entry
                  LOGGER.info(
                      MessageKeys.CLUSTER_SERVICE_DELETED,
                      domainUID,
                      metadata.getNamespace(),
                      clusterName);
                  doCheckAndCreateDomainPresence(info.getDomain(), true);
                }
              }
              break;

            case "ERROR":
            default:
          }
        }
      }
    }
  }

  private static void dispatchConfigMapWatch(Watch.Response<V1ConfigMap> item) {
    V1ConfigMap c = item.object;
    if (c != null) {
      switch (item.type) {
        case "MODIFIED":
        case "DELETED":
          runSteps(
              ConfigMapHelper.createScriptConfigMapStep(
                  getOperatorNamespace(), c.getMetadata().getNamespace()));
          break;

        case "ERROR":
        default:
      }
    }
  }

  /**
   * Dispatch the Domain event to the appropriate handler.
   *
   * @param item An item received from a Watch response.
   */
  private static void dispatchDomainWatch(Watch.Response<Domain> item) {
    Domain d;
    String domainUID;
    switch (item.type) {
      case "ADDED":
      case "MODIFIED":
        d = item.object;
        domainUID = d.getSpec().getDomainUID();
        LOGGER.info(MessageKeys.WATCH_DOMAIN, domainUID);
        doCheckAndCreateDomainPresence(d, true);
        break;

      case "DELETED":
        d = item.object;
        domainUID = d.getSpec().getDomainUID();
        LOGGER.info(MessageKeys.WATCH_DOMAIN_DELETED, domainUID);
        deleteDomainPresence(d);
        break;

      case "ERROR":
      default:
    }
  }

  private static String getOperatorNamespace() {
=======
  private static IngressWatcher createIngressWatcher(String ns, String initialResourceVersion) {
    return IngressWatcher.create(
        getThreadFactory(),
        ns,
        initialResourceVersion,
        DomainProcessor::dispatchIngressWatch,
        isNamespaceStopping(ns));
  }

  static String getOperatorNamespace() {
>>>>>>> 13878522
    String namespace = System.getenv("OPERATOR_NAMESPACE");
    if (namespace == null) {
      namespace = "default";
    }
    return namespace;
  }

  private static Collection<String> getTargetNamespaces() {
    String namespace = getOperatorNamespace();

    return getTargetNamespaces(tuningAndConfig.get("targetNamespaces"), namespace);
  }

  private static class DomainListStep extends ResponseStep<DomainList> {
    private final String ns;

    DomainListStep(String ns) {
      this.ns = ns;
    }

    @Override
    public NextAction onFailure(Packet packet, CallResponse<DomainList> callResponse) {
      return callResponse.getStatusCode() == CallBuilder.NOT_FOUND
          ? onSuccess(packet, callResponse)
          : super.onFailure(packet, callResponse);
    }

    @Override
    public NextAction onSuccess(Packet packet, CallResponse<DomainList> callResponse) {
      Set<String> domainUIDs = new HashSet<>();
      if (callResponse.getResult() != null) {
        for (Domain dom : callResponse.getResult().getItems()) {
          String domainUID = dom.getSpec().getDomainUID();
          domainUIDs.add(domainUID);
          DomainPresenceInfo info = DomainPresenceInfoManager.getOrCreate(dom);
          if (isNamespaceStopping(dom.getMetadata().getNamespace()).get()) {
            // Update domain here if namespace is not yet running
            info.setDomain(dom);
          }
          DomainProcessor.makeRightDomainPresence(info, dom, true, false, false);
        }
      }

      getDomainPresenceInfos()
          .forEach(
              (key, value) -> {
                Domain d = value.getDomain();
                if (d != null && ns.equals(d.getMetadata().getNamespace())) {
                  if (!domainUIDs.contains(d.getSpec().getDomainUID())) {
                    // This is a stranded DomainPresenceInfo. Clear the Domain reference
                    // so that stranded resources are marked for clean-up.
                    value.setDomain(null);
                  }
                }
              });

      if (!domainWatchers.containsKey(ns)) {
        domainWatchers.put(
            ns, createDomainWatcher(ns, getResourceVersion(callResponse.getResult())));
      }
      return doNext(packet);
    }

    String getResourceVersion(DomainList result) {
      return result != null ? result.getMetadata().getResourceVersion() : "";
    }

    private static DomainWatcher createDomainWatcher(String ns, String initialResourceVersion) {
      return DomainWatcher.create(
          getThreadFactory(),
          ns,
          initialResourceVersion,
          DomainProcessor::dispatchDomainWatch,
          isNamespaceStopping(ns));
    }
  }

  private static class ServiceListStep extends ResponseStep<V1ServiceList> {
    private final String ns;

    ServiceListStep(String ns) {
      this.ns = ns;
    }

    @Override
    public NextAction onFailure(Packet packet, CallResponse<V1ServiceList> callResponse) {
      return callResponse.getStatusCode() == CallBuilder.NOT_FOUND
          ? onSuccess(packet, callResponse)
          : super.onFailure(packet, callResponse);
    }

    @Override
    public NextAction onSuccess(Packet packet, CallResponse<V1ServiceList> callResponse) {
      V1ServiceList result = callResponse.getResult();
      if (result != null) {
        for (V1Service service : result.getItems()) {
          String domainUID = ServiceWatcher.getServiceDomainUID(service);
          String serverName = ServiceWatcher.getServiceServerName(service);
          String channelName = ServiceWatcher.getServiceChannelName(service);
          if (domainUID != null && serverName != null) {
            DomainPresenceInfo info = DomainPresenceInfoManager.getOrCreate(ns, domainUID);
            ServerKubernetesObjects sko =
                ServerKubernetesObjectsManager.getOrCreate(info, domainUID, serverName);
            if (channelName != null) {
              sko.getChannels().put(channelName, service);
            } else {
              sko.getService().set(service);
            }
          }
        }
      }
      if (!serviceWatchers.containsKey(ns)) {
        serviceWatchers.put(ns, createServiceWatcher(ns, getInitialResourceVersion(result)));
      }
      return doNext(packet);
    }

    private String getInitialResourceVersion(V1ServiceList result) {
      return result != null ? result.getMetadata().getResourceVersion() : "";
    }
  }

  private static class EventListStep extends ResponseStep<V1EventList> {
    private final String ns;

    EventListStep(String ns) {
      this.ns = ns;
    }

    @Override
    public NextAction onFailure(Packet packet, CallResponse<V1EventList> callResponse) {
      return callResponse.getStatusCode() == CallBuilder.NOT_FOUND
          ? onSuccess(packet, callResponse)
          : super.onFailure(packet, callResponse);
    }

    @Override
    public NextAction onSuccess(Packet packet, CallResponse<V1EventList> callResponse) {
      V1EventList result = callResponse.getResult();
      // don't bother processing pre-existing events

      if (!eventWatchers.containsKey(ns)) {
        eventWatchers.put(ns, createEventWatcher(ns, getInitialResourceVersion(result)));
      }
      return doNext(packet);
    }

    private String getInitialResourceVersion(V1EventList result) {
      return result != null ? result.getMetadata().getResourceVersion() : "";
    }
  }

  private static class PodListStep extends ResponseStep<V1PodList> {
    private final String ns;

    PodListStep(String ns) {
      this.ns = ns;
    }

    @Override
    public NextAction onFailure(Packet packet, CallResponse<V1PodList> callResponse) {
      return callResponse.getStatusCode() == CallBuilder.NOT_FOUND
          ? onSuccess(packet, callResponse)
          : super.onFailure(packet, callResponse);
    }

    @Override
    public NextAction onSuccess(Packet packet, CallResponse<V1PodList> callResponse) {
      V1PodList result = callResponse.getResult();
      if (result != null) {
        for (V1Pod pod : result.getItems()) {
          String domainUID = PodWatcher.getPodDomainUID(pod);
          String serverName = PodWatcher.getPodServerName(pod);
          if (domainUID != null && serverName != null) {
            DomainPresenceInfo info = DomainPresenceInfoManager.getOrCreate(ns, domainUID);
            ServerKubernetesObjects sko =
                ServerKubernetesObjectsManager.getOrCreate(info, domainUID, serverName);
            sko.getPod().set(pod);
          }
        }
      }
      if (!podWatchers.containsKey(ns)) {
        podWatchers.put(ns, createPodWatcher(ns, getInitialResourceVersion(result)));
      }
      return doNext(packet);
    }

    private String getInitialResourceVersion(V1PodList result) {
      return result != null ? result.getMetadata().getResourceVersion() : "";
    }
  }

  private static class NullCompletionCallback implements CompletionCallback {
    private Runnable completionAction;

    NullCompletionCallback(Runnable completionAction) {
      this.completionAction = completionAction;
    }

    @Override
    public void onCompletion(Packet packet) {
      if (completionAction != null) completionAction.run();
    }

    @Override
    public void onThrowable(Packet packet, Throwable throwable) {
      LOGGER.severe(MessageKeys.EXCEPTION, throwable);
    }
  }
}<|MERGE_RESOLUTION|>--- conflicted
+++ resolved
@@ -10,12 +10,9 @@
 import io.kubernetes.client.models.V1PodList;
 import io.kubernetes.client.models.V1Service;
 import io.kubernetes.client.models.V1ServiceList;
-<<<<<<< HEAD
 import io.kubernetes.client.util.Watch;
-=======
 import io.kubernetes.client.models.V1beta1Ingress;
 import io.kubernetes.client.models.V1beta1IngressList;
->>>>>>> 13878522
 import java.io.IOException;
 import java.io.InputStream;
 import java.util.ArrayList;
@@ -447,7 +444,6 @@
         isNamespaceStopping(ns));
   }
 
-<<<<<<< HEAD
   private static void dispatchServiceWatch(Watch.Response<V1Service> item) {
     V1Service s = item.object;
     if (s != null) {
@@ -588,19 +584,7 @@
     }
   }
 
-  private static String getOperatorNamespace() {
-=======
-  private static IngressWatcher createIngressWatcher(String ns, String initialResourceVersion) {
-    return IngressWatcher.create(
-        getThreadFactory(),
-        ns,
-        initialResourceVersion,
-        DomainProcessor::dispatchIngressWatch,
-        isNamespaceStopping(ns));
-  }
-
   static String getOperatorNamespace() {
->>>>>>> 13878522
     String namespace = System.getenv("OPERATOR_NAMESPACE");
     if (namespace == null) {
       namespace = "default";
