#!/bin/bash
# Copyright 2018, Oracle Corporation and/or its affiliates.  All rights reserved.
# Licensed under the Universal Permissive License v 1.0 as shown at http://oss.oracle.com/licenses/upl.

#
# Report an error and fail the job
# $1 - text of error
function fail {
  echo ERROR: $1
  exit 1
}

#
# Create a folder
# $1 - path of folder to create
function createFolder {
  mkdir -m 777 -p $1
  if [ ! -d $1 ]; then
    fail "Unable to create folder $1"
  fi
}

#
# Check a file exists
# $1 - path of file to check
function checkFileExists {
  if [ ! -f $1 ]; then
    fail "The file $1 does not exist"
  fi
}

function checkCreateDomainScript {
  if [ -f $1 ]; then
    echo The domain will be created using the script $1
  else
    fail "Could not locate the domain creation script ${1}"
  fi
}
 
function checkDomainSecret { 

  # Validate the domain secrets exist before proceeding.
  if [ ! -f /weblogic-operator/secrets/username ]; then
    fail "The domain secret /weblogic-operator/secrets/username was not found"
  fi
  if [ ! -f /weblogic-operator/secrets/password ]; then
    fail "The domain secret /weblogic-operator/secrets/password was not found"
  fi
}

function prepareDomainHomeDir { 
  # Do not proceed if the domain already exists
  local domainFolder=${DOMAIN_HOME_DIR}
  if [ -d ${domainFolder} ]; then
    fail "The create domain job will not overwrite an existing domain. The domain folder ${domainFolder} already exists"
  fi

  # Create the base folders
<<<<<<< HEAD
  echo "DOMAIN_ROOT_DIR is ${DOMAIN_ROOT_DIR}"
  createFolder ${DOMAIN_ROOT_DIR}/domain
=======
  createFolder ${DOMAIN_ROOT_DIR}/domains
  createFolder ${DOMAIN_LOGS_DIR}
>>>>>>> 1c87be33
  createFolder ${DOMAIN_ROOT_DIR}/applications
  createFolder ${DOMAIN_ROOT_DIR}/stores
}
<|MERGE_RESOLUTION|>--- conflicted
+++ resolved
@@ -56,13 +56,8 @@
   fi
 
   # Create the base folders
-<<<<<<< HEAD
-  echo "DOMAIN_ROOT_DIR is ${DOMAIN_ROOT_DIR}"
-  createFolder ${DOMAIN_ROOT_DIR}/domain
-=======
   createFolder ${DOMAIN_ROOT_DIR}/domains
   createFolder ${DOMAIN_LOGS_DIR}
->>>>>>> 1c87be33
   createFolder ${DOMAIN_ROOT_DIR}/applications
   createFolder ${DOMAIN_ROOT_DIR}/stores
 }
