// Copyright (c) 2019, 2021, Oracle and/or its affiliates.
// Licensed under the Universal Permissive License v 1.0 as shown at https://oss.oracle.com/licenses/upl.

package oracle.kubernetes.operator;

import java.util.ArrayList;
import java.util.List;

import com.meterware.simplestub.Memento;
import io.kubernetes.client.openapi.ApiException;
import io.kubernetes.client.openapi.models.CoreV1Event;
import oracle.kubernetes.operator.helpers.DomainPresenceInfo;
import oracle.kubernetes.operator.helpers.KubernetesTestSupport;
import oracle.kubernetes.operator.utils.RandomStringGenerator;
import oracle.kubernetes.utils.SystemClockTestSupport;
import oracle.kubernetes.utils.TestUtils;
import oracle.kubernetes.weblogic.domain.model.Domain;
import oracle.kubernetes.weblogic.domain.model.DomainCondition;
import oracle.kubernetes.weblogic.domain.model.DomainStatus;
import org.junit.jupiter.api.AfterEach;
import org.junit.jupiter.api.BeforeEach;
import org.junit.jupiter.api.Disabled;
import org.junit.jupiter.api.Test;

import static oracle.kubernetes.operator.DomainConditionMatcher.hasCondition;
import static oracle.kubernetes.operator.DomainFailureReason.Internal;
<<<<<<< HEAD
import static oracle.kubernetes.operator.DomainFailureReason.ReplicasTooHigh;
import static oracle.kubernetes.operator.DomainFailureReason.ServerPod;
import static oracle.kubernetes.operator.DomainProcessorTestSetup.NS;
import static oracle.kubernetes.operator.DomainProcessorTestSetup.UID;
import static oracle.kubernetes.operator.DomainStatusUpdater.createInternalFailureRelatedSteps;
import static oracle.kubernetes.operator.DomainStatusUpdater.createIntrospectionFailureRelatedSteps;
import static oracle.kubernetes.operator.DomainStatusUpdaterTest.EventMatcher.eventWithReason;
import static oracle.kubernetes.operator.DomainStatusUpdaterTest.ServerStatusMatcher.hasStatusForServer;
import static oracle.kubernetes.operator.EventConstants.ABORTED_ERROR;
import static oracle.kubernetes.operator.EventConstants.DOMAIN_AVAILABLE_EVENT;
import static oracle.kubernetes.operator.EventConstants.DOMAIN_COMPLETED_EVENT;
import static oracle.kubernetes.operator.EventConstants.DOMAIN_FAILED_EVENT;
import static oracle.kubernetes.operator.EventConstants.DOMAIN_FAILURE_RESOLVED_EVENT;
import static oracle.kubernetes.operator.EventConstants.DOMAIN_INCOMPLETE_EVENT;
import static oracle.kubernetes.operator.EventConstants.DOMAIN_UNAVAILABLE_EVENT;
import static oracle.kubernetes.operator.EventConstants.REPLICAS_TOO_HIGH_ERROR;
import static oracle.kubernetes.operator.LabelConstants.CLUSTERNAME_LABEL;
import static oracle.kubernetes.operator.ProcessingConstants.DOMAIN_INTROSPECTOR_JOB;
import static oracle.kubernetes.operator.ProcessingConstants.DOMAIN_TOPOLOGY;
=======
import static oracle.kubernetes.operator.DomainFailureReason.Introspection;
import static oracle.kubernetes.operator.DomainProcessorTestSetup.UID;
import static oracle.kubernetes.operator.EventConstants.DOMAIN_PROCESSING_ABORTED_EVENT;
>>>>>>> 9f81b953
import static oracle.kubernetes.operator.ProcessingConstants.FATAL_INTROSPECTOR_ERROR;
import static oracle.kubernetes.operator.helpers.KubernetesTestSupport.EVENT;
import static oracle.kubernetes.weblogic.domain.model.DomainCondition.TRUE;
import static oracle.kubernetes.weblogic.domain.model.DomainConditionType.Failed;
import static org.hamcrest.CoreMatchers.containsString;
import static org.hamcrest.CoreMatchers.not;
import static org.hamcrest.Matchers.is;
import static org.hamcrest.junit.MatcherAssert.assertThat;

/**
 * Tests for most methods in the DomainStatusUpdater class. The #createStatusUpdateStep method is
 * tested by DomainStatusUpdateTestBase and its subclasses.
 */
class DomainStatusUpdaterTest {
  private static final String NAME = UID;
  private static final String ADMIN = "admin";
  public static final String CLUSTER = "cluster1";
  private final KubernetesTestSupport testSupport = new KubernetesTestSupport();
  private final List<Memento> mementos = new ArrayList<>();
  private final Domain domain = DomainProcessorTestSetup.createTestDomain();
  private final DomainPresenceInfo info = new DomainPresenceInfo(domain);
  private final RandomStringGenerator generator = new RandomStringGenerator();
  private final String message = generator.getUniqueString();
  private final RuntimeException failure = new RuntimeException(message);
  private final String validationWarning = generator.getUniqueString();

  @BeforeEach
  void setUp() throws NoSuchFieldException {
    mementos.add(TestUtils.silenceOperatorLogger().ignoringLoggedExceptions(ApiException.class));
    mementos.add(testSupport.install());
    mementos.add(ClientFactoryStub.install());
    mementos.add(SystemClockTestSupport.installClock());

    domain.setStatus(new DomainStatus());
    info.setAdminServerName(ADMIN);

    testSupport.addDomainPresenceInfo(info);
    testSupport.defineResources(domain);
  }

  @AfterEach
  void tearDown() throws Exception {
    mementos.forEach(Memento::revert);

    testSupport.throwOnCompletionFailure();
  }

  @Test
  void failedStepWithFailureMessage_doesNotContainValidationWarnings() {
    info.addValidationWarning(validationWarning);

    testSupport.runSteps(createInternalFailureRelatedSteps(failure,
        testSupport.getPacket().getValue(DOMAIN_INTROSPECTOR_JOB)));

    assertThat(getRecordedDomain().getStatus().getMessage(), not(containsString(validationWarning)));
  }

  @Test
<<<<<<< HEAD
  void whenStatusUnchanged_statusStepDoesNotUpdateDomain() {
    defineScenario().withServers("server1").notStarting("server1").build();
    domain.setStatus(
        new DomainStatus()
            .withServers(
                Collections.singletonList(
                    new ServerStatus()
                        .withState(SHUTDOWN_STATE)
                        .withDesiredState(SHUTDOWN_STATE)
                        .withServerName("server1")
                        .withHealth(overallHealth("health1"))))
              .addCondition(new DomainCondition(Available).withStatus(false))
              .addCondition(new DomainCondition(Completed).withStatus(true)));

    testSupport.clearNumCalls();
    updateDomainStatus();

    assertThat(testSupport.getNumCalls(), equalTo(0));
  }

  @Test
  void whenDomainHasNoClusters_statusLacksReplicaCount() {
    updateDomainStatus();

    assertThat(getRecordedDomain().getStatus().getReplicas(), nullValue());
  }

  @Test
  void whenDomainHasOneCluster_statusReplicaCountShowsServersInThatCluster() {
    defineScenario()
          .withCluster("cluster1", "server1", "server2", "server3")
          .build();

    updateDomainStatus();

    assertThat(getRecordedDomain().getStatus().getReplicas(), equalTo(3));
  }

  @Test
  void whenAllSeverPodsInClusterAreBeingTerminated_ClusterStatusDoesNotShowReadyReplicaCount() {
    defineScenario()
            .withCluster("cluster1", "server1", "server2", "server3")
            .build();

    markServerPodsInClusterForDeletion();
    testSupport.runSteps(DomainStatusUpdater.createStatusUpdateStep(endStep));

    assertThat(getClusterStatus().getReadyReplicas(), nullValue());
  }

  private void markServerPodsInClusterForDeletion() {
    getServerPodMetadata("server1").setDeletionTimestamp(SystemClock.now());
    getServerPodMetadata("server2").setDeletionTimestamp(SystemClock.now());
    getServerPodMetadata("server3").setDeletionTimestamp(SystemClock.now());
    info.setServerStartupInfo(null);
  }

  @Nonnull
  private V1ObjectMeta getServerPodMetadata(String serverName) {
    return Objects.requireNonNull(info.getServerPod(serverName).getMetadata());
  }

  private ClusterStatus getClusterStatus() {
    return getRecordedDomain().getStatus().getClusters().stream().findFirst().orElse(null);
  }

  @Test
  void whenAllSeverPodsInClusterAreTerminated_ClusterStatusDoesNotShowReadyReplicaCount() {
    defineScenario()
            .withCluster("cluster1", "server1", "server2", "server3")
            .build();

    deleteServerPodsInCluster();
    testSupport.runSteps(DomainStatusUpdater.createStatusUpdateStep(endStep));

    assertThat(getClusterStatus().getReadyReplicas(), nullValue());
  }

  private void deleteServerPodsInCluster() {
    info.setServerPod("server1", null);
    info.setServerPod("server2", null);
    info.setServerPod("server3", null);
    info.setServerStartupInfo(null);
  }

  @Test
  void whenAllSeverPodsInClusterAreBeingTerminated_StatusShowsServersShuttingDown() {
    defineScenario()
            .withCluster(CLUSTER, "server1", "server2", "server3")
            .build();

    markServerPodsInClusterForDeletion();
    testSupport.runSteps(DomainStatusUpdater.createStatusUpdateStep(endStep));

    assertThat(getRecordedDomain(), hasStatusForServer("server1").withState(SHUTTING_DOWN_STATE));
    assertThat(getRecordedDomain(), hasStatusForServer("server2").withState(SHUTTING_DOWN_STATE));
    assertThat(getRecordedDomain(), hasStatusForServer("server3").withState(SHUTTING_DOWN_STATE));
  }

  @Test
  void whenAllSeverPodsInClusterAreTerminated_StatusShowsServersShutDown() {
    defineScenario()
            .withCluster("cluster1", "server1", "server2", "server3")
            .build();

    deleteServerPodsInCluster();
    testSupport.runSteps(DomainStatusUpdater.createStatusUpdateStep(endStep));

    assertThat(getRecordedDomain(), hasStatusForServer("server1").withState(SHUTDOWN_STATE));
    assertThat(getRecordedDomain(), hasStatusForServer("server2").withState(SHUTDOWN_STATE));
    assertThat(getRecordedDomain(), hasStatusForServer("server3").withState(SHUTDOWN_STATE));
  }

  @Test
  void whenDomainHasMultipleClusters_statusLacksReplicaCount() {
    defineScenario()
          .withCluster("cluster1", "server1", "server2", "server3")
          .withCluster("cluster2", "server4", "server5", "server6", "server7")
          .withCluster("cluster3", "server8", "server9")
          .build();

    updateDomainStatus();

    assertThat(getRecordedDomain().getStatus().getReplicas(), nullValue());
  }

  @Test
  void whenNoServersRunning_establishCompletedConditionFalse() {
    defineScenario()
          .withServers("server1", "server2")
          .withServersReachingState(SHUTDOWN_STATE, "server1", "server2")
          .build();

    updateDomainStatus();

    assertThat(getRecordedDomain(), hasCondition(Completed).withStatus(FALSE));
  }

  @Test  //olws-93193
  void whenNoServersRunning_establishAvailableConditionFalse() {
    defineScenario()
          .withServers("server1", "server2")
          .withServersReachingState(SHUTDOWN_STATE, "server1", "server2")
          .build();

    updateDomainStatus();

    assertThat(getRecordedDomain(), hasCondition(Available).withStatus(FALSE));
  }

  @Test
  void withoutAClusterWhenAllDesiredServersRunning_establishCompletedConditionTrue() {

    updateDomainStatus();

    assertThat(getRecordedDomain(), hasCondition(Completed).withStatus(TRUE));
    assertThat(
        getRecordedDomain().getApiVersion(),
        equalTo(KubernetesConstants.API_VERSION_WEBLOGIC_ORACLE));
  }

  @Test
  void withAClusterWhenAllDesiredServersRunningAndNoClusters_establishCompletedConditionTrue() {
    defineScenario().withCluster("cluster1", "ms1", "ms2", "ms3").build();

    updateDomainStatus();

    assertThat(getRecordedDomain(), hasCondition(Completed).withStatus(TRUE));
    assertThat(
        getRecordedDomain().getApiVersion(),
        equalTo(KubernetesConstants.API_VERSION_WEBLOGIC_ORACLE));
  }

  @Test
  void whenTopologyNotPresent_updateStatusConditions() {
    testSupport.getPacket().remove(DOMAIN_TOPOLOGY);

    updateDomainStatus();

    assertThat(getRecordedDomain(), hasCondition(Completed).withStatus(TRUE));
    assertThat(
        getRecordedDomain().getApiVersion(),
        equalTo(KubernetesConstants.API_VERSION_WEBLOGIC_ORACLE));
  }

  @Test
  void whenAllDesiredServersRunningAndMatchingCompletedConditionFound_leaveIt() {
    domain.getStatus().addCondition(new DomainCondition(Completed).withStatus(true));
    defineScenario()
          .withCluster("clusterA", "server1")
          .withCluster("clusterB", "server2")
          .build();

    updateDomainStatus();

    assertThat(getRecordedDomain(), hasCondition(Completed).withStatus(TRUE));
  }

  @Test
  void whenAllDesiredServersRunningAndMismatchedCompletedConditionStatusFound_changeIt() {
    domain.getStatus().addCondition(new DomainCondition(Completed).withStatus(false));

    updateDomainStatus();

    assertThat(getRecordedDomain(), hasCondition(Completed).withStatus(TRUE));
  }

  @Test
  void whenAllDesiredServersRunningButSomeMarkedToBeRolled_establishCompletedConditionFalse() {
    info.setServersToRoll(Map.of("server1", new Step.StepAndPacket(null, null)));
    defineScenario()
          .withCluster("clusterA", "server1")
          .withCluster("clusterB", "server2")
          .build();

    updateDomainStatus();

    assertThat(getRecordedDomain(), hasCondition(Completed).withStatus(FALSE));
  }

  @Test
  void whenAllDesiredServersRunningAndMatchingCompletedConditionFound_dontGenerateCompletedEvent() {
    domain.getStatus().addCondition(new DomainCondition(Completed).withStatus(TRUE));
    defineScenario()
          .withCluster("clusterA", "server1")
          .withCluster("clusterB", "server2")
          .build();

    updateDomainStatus();

    assertThat(getEvents().stream().anyMatch(this::isDomainCompletedEvent), is(false));
  }

  private List<CoreV1Event> getEvents() {
    return testSupport.getResources(EVENT);
  }

  private boolean isDomainFailureResolvedEvent(CoreV1Event e) {
    return DOMAIN_FAILURE_RESOLVED_EVENT.equals(e.getReason());
  }

  private boolean isDomainCompletedEvent(CoreV1Event e) {
    return DOMAIN_COMPLETED_EVENT.equals(e.getReason());
  }

  private boolean isDomainIncompletedEvent(CoreV1Event e) {
    return DOMAIN_INCOMPLETE_EVENT.equals(e.getReason());
  }


  @Test
  void whenAllDesiredServersRunningAndNoMatchingCompletedConditionFound_generateCompletedEvent() {
    domain.getStatus()
          .addCondition(new DomainCondition(Completed).withStatus(FALSE));
    defineScenario()
          .withCluster("clusterA", "server1")
          .withCluster("clusterB", "server2")
          .build();

    updateDomainStatus();

    assertThat(getEvents().stream().anyMatch(this::isDomainCompletedEvent), is(true));
  }

  @Test
  void whenAllDesiredServersRunningAndMatchingFailedConditionFound_generateFailureResolvedEvent() {
    domain.getStatus()
        .addCondition(new DomainCondition(Failed).withStatus("True"));
    defineScenario()
        .withCluster("clusterA", "server1")
        .withCluster("clusterB", "server2")
        .build();

    updateDomainStatus();

    assertThat(getEvents().stream().anyMatch(this::isDomainFailureResolvedEvent), is(true));
  }

  @Test
  void whenNoServersRunningAndFailedConditionFound_dontGenerateFailureResolvedEvent() {
    domain.getStatus()
        .addCondition(new DomainCondition(Failed).withStatus("True"));
    defineScenario()
        .withServers("server1", "server2")
        .withServersReachingState(SHUTDOWN_STATE, "server1", "server2")
        .build();

    updateDomainStatus();

    assertThat(getRecordedDomain(), hasCondition(Failed).withStatus("True"));
    assertThat(getEvents().stream().anyMatch(this::isDomainFailureResolvedEvent), is(false));
  }

  @Test
  void whenNoServerRunningAndCompletedConditionFound_generateIncompletedEvent() {
    domain.getStatus()
        .addCondition(new DomainCondition(Completed).withStatus("True"));
    defineScenario()
        .withServers("server1", "server2")
        .withServersReachingState(SHUTDOWN_STATE, "server1", "server2")
        .build();

    updateDomainStatus();

    assertThat(getRecordedDomain(), hasCondition(Completed).withStatus("False"));
    assertThat(getEvents().stream().anyMatch(this::isDomainIncompletedEvent), is(true));
  }

  @Test
  void whenAllServerRunningAndCompletedConditionFound_dontGenerateIncompletedEvent() {
    domain.getStatus()
        .addCondition(new DomainCondition(Completed).withStatus("True"));
    defineScenario()
        .withServers("server1", "server2")
        .build();

    updateDomainStatus();

    assertThat(getRecordedDomain(), hasCondition(Completed).withStatus("True"));
    assertThat(getEvents().stream().anyMatch(this::isDomainIncompletedEvent), is(false));
  }

  @Test
  void whenUnexpectedServersRunningAndNoMatchingCompletedConditionFound_dontGenerateCompletedEvent() {
    domain.getStatus()
          .addCondition(new DomainCondition(Completed).withStatus(FALSE));
    defineScenario()
          .withCluster("clusterA", "server1")
          .withCluster("clusterB", "server2", "server3")
          .notStarting("server3")
          .withServersReachingState("Unknown","server3")
          .build();

    updateDomainStatus();

    assertThat(getEvents().stream().anyMatch(this::isDomainCompletedEvent), is(false));
  }
  
  @Test
  void whenNotAllDesiredServersRunning_establishCompletedConditionFalse() {
    defineScenario()
          .withServers("server1", "server2")
          .withServersReachingState(STANDBY_STATE, "server1")
          .build();

    updateDomainStatus();

    assertThat(getRecordedDomain(), hasCondition(Completed).withStatus(FALSE));
  }

  @Test
  void whenNotAllDesiredServersRunningAndCompletedFalseConditionFound_ignoreIt() {
    domain.getStatus().addCondition(new DomainCondition(Completed).withStatus(FALSE));
    defineScenario()
          .withCluster("clusterA","server1", "server2")
          .withServersReachingState(STANDBY_STATE, "server1")
          .build();

    updateDomainStatus();

    assertThat(getRecordedDomain(), hasCondition(Completed).withStatus(FALSE));
  }

  @Test
  void whenNotAllDesiredServersRunningAndCompletedFalseConditionNotFound_addOne() {
    defineScenario()
          .withCluster("clusterA", "server1", "server2")
          .withServersReachingState(STANDBY_STATE, "server1")
          .build();

    updateDomainStatus();

    assertThat(getRecordedDomain(), hasCondition(Completed).withStatus(FALSE));
  }

  @Test
  void whenNoPodsFailed_dontEstablishFailedCondition() {
    updateDomainStatus();

    assertThat(getRecordedDomain(), not(hasCondition(Failed)));
  }

  @Test
  void whenNoPodsFailedAndFailedConditionFound_removeIt() {
    domain.getStatus().addCondition(new DomainCondition(Failed).withReason(ServerPod));

    updateDomainStatus();

    assertThat(getRecordedDomain(), not(hasCondition(Failed).withReason(ServerPod)));
  }

  @Test
  void whenAtLeastOnePodFailed_establishFailedCondition() {
    failPod("server1");

    updateDomainStatus();

    assertThat(getRecordedDomain(), hasCondition(Failed));
  }

  private void failPod(String serverName) {
    getPod(serverName).setStatus(new V1PodStatus().phase("Failed"));
    getServerStateMap().put(serverName, UNKNOWN_STATE);
  }

  @Nonnull
  private Map<String, String> getServerStateMap() {
    return Optional.ofNullable(testSupport.getPacket())
          .map(p -> p.<Map<String, String>>getValue(SERVER_STATE_MAP))
          .orElse(Collections.emptyMap());
  }

  @Test
  void whenAtLeastOnePodAndFailedConditionTrueFound_leaveIt() {
    domain.getStatus().addCondition(new DomainCondition(Failed).withStatus(TRUE));
    failPod("server2");

    updateDomainStatus();

    assertThat(getRecordedDomain(), hasCondition(Failed).withStatus(TRUE));
  }

  @Test
  void whenAtLeastOnePodFailed_dontCreateCompletedTrueCondition() {
    failPod("server2");

    updateDomainStatus();

    assertThat(getRecordedDomain(), not(hasCondition(Completed).withStatus(TRUE)));
  }

  @Test
  void whenAtLeastOnePodFailedAndCompletedTrueConditionFound_removeIt() {
    domain.getStatus().addCondition(new DomainCondition(Completed).withStatus(TRUE));
    failPod("server2");

    updateDomainStatus();

    assertThat(getRecordedDomain(), not(hasCondition(Completed).withStatus(TRUE)));
  }

  @Test
  void whenNoDynamicClusters_doNotAddReplicasTooHighFailure() {
    defineScenario().withCluster("cluster1", "ms1", "ms2").build();

    updateDomainStatus();

    assertThat(getRecordedDomain(), not(hasCondition(Failed)));
  }

  @Test
  void whenReplicaCountDoesNotExceedMaxReplicasForDynamicCluster_removeOldReplicasTooHighFailure() {
    domain.getStatus().addCondition(new DomainCondition(Failed).withReason(ReplicasTooHigh));
    domain.setReplicaCount("cluster1", 4);
    defineScenario().addDynamicCluster("cluster1", 0, 4).build();

    updateDomainStatus();

    assertThat(getRecordedDomain(), not(hasCondition(Failed)));
  }

  @Test
  void whenReplicaCountDoesNotExceedMaxReplicasForDynamicCluster_doNotAddReplicasTooHighFailure() {
    domain.setReplicaCount("cluster1", 4);
    defineScenario().addDynamicCluster("cluster1", 0, 4).build();

    updateDomainStatus();

    assertThat(getRecordedDomain(), not(hasCondition(Failed)));
  }

  @Test
  void whenReplicaCountExceedsMaxReplicasForDynamicCluster_addFailedCondition() {
    domain.setReplicaCount("cluster1", 5);
    defineScenario().addDynamicCluster("cluster1", 0, 4).build();

    updateDomainStatus();

    assertThat(getRecordedDomain(), hasCondition(Failed).withReason(ReplicasTooHigh).withMessageContaining("cluster1"));
  }

  @Test
  void whenReplicaCountExceedsMaxReplicasForDynamicCluster_createFailedReplicasTooHighEvent() {
    domain.getStatus().addCondition(new DomainCondition(Completed).withStatus("True"));
    domain.setReplicaCount("cluster1", 5);
    defineScenario().addDynamicCluster("cluster1", 1, 4).build();

    updateDomainStatus();

    assertThat(getEvents().stream().anyMatch(this::isDomainFailedReplicasTooHighEvent), is(true));
  }

  @Test
  @Disabled
  void whenReplicaCountLessThanMinReplicasForDynamicCluster_createCompleteEvent() {
    domain.getStatus().addCondition(new DomainCondition(Completed).withStatus("True"));
    domain.setReplicaCount("cluster1", 1);
    defineScenario().addDynamicCluster("cluster1", 2,4).build();

    updateDomainStatus();

    assertThat(getEvents().stream().anyMatch(this::isDomainCompletedEvent), is(true));
  }

  @Test
  void whenReplicaCountLessThanMinReplicasForDynamicCluster_createAvailableEvent() {
    domain.getStatus().addCondition(new DomainCondition(Completed).withStatus("True"));
    domain.setReplicaCount("cluster1", 1);
    defineScenario().addDynamicCluster("cluster1", 2,4).build();

    updateDomainStatus();

    assertThat(getEvents().stream().anyMatch(this::isDomainAvailableEvent), is(true));
  }

  @Test
  void whenReplicaCountExceedsMaxReplicasForDynamicCluster_domainIsNotCompleted() {
    configureDomain().configureCluster("cluster1").withReplicas(5);
    defineScenario().addDynamicCluster("cluster1", 0, 4).build();

    updateDomainStatus();

    assertThat(getRecordedDomain(), hasCondition(Completed).withStatus(FALSE));
  }

  @Test
  void whenNumServersStartedBelowMinReplicasForDynamicClusterAndAllowed_domainIsAvailable() {
    defineScenario()
          .addDynamicCluster("cluster1", 3, 4)
          .notStarting("ms3", "ms4")
          .build();

    updateDomainStatus();

    assertThat(getRecordedDomain(), hasCondition(Available).withStatus(TRUE));
  }

  @Test
  void whenReplicaCountBelowMinReplicasForDynamicClusterAndNotAllowed_domainIsNotAvailable() {
    configureDomain().withAllowReplicasBelowMinDynClusterSize(false);
    defineScenario()
          .addDynamicCluster("cluster1", 3, 4)
          .notStarting("ms3", "ms4")
          .build();

    updateDomainStatus();

    assertThat(getRecordedDomain(), hasCondition(Available).withStatus(FALSE));
  }

  @Test
  void whenReplicaCountWithinMaxUnavailableOfReplicas_domainIsAvailable() {
    configureDomain().configureCluster("cluster1").withReplicas(5).withMaxUnavailable(1);
    defineScenario().addDynamicCluster("cluster1", 0, 4).build();

    updateDomainStatus();

    assertThat(getRecordedDomain(), hasCondition(Available).withStatus(TRUE));
  }

  @Test
  void whenReplicaCountNotWithinMaxUnavailableOfReplicas_domainIsNotAvailable() {
    configureDomain().configureCluster("cluster1").withReplicas(20).withMaxUnavailable(1);
    defineScenario().addDynamicCluster("cluster1", 0, 4).build();

    updateDomainStatus();

    assertThat(getRecordedDomain(), hasCondition(Available).withStatus(FALSE));
  }

  @Test
  void withNonClusteredServerNotStarting_domainIsNotAvailable() {
    defineScenario().withServers("server1").notStarting("server1").build();

    updateDomainStatus();

    assertThat(getRecordedDomain(), hasCondition(Available).withStatus(FALSE));
  }

  @Test
  void whenNoServersInAClusterAreRunning_domainIsNotAvailable() {
    defineScenario()
          .withCluster("cluster1", "ms1")
          .withServersReachingState(STARTING_STATE, "ms1").build();

    updateDomainStatus();

    assertThat(getRecordedDomain(), hasCondition(Available).withStatus(FALSE));
  }

  @Test
  void withServersShuttingDown_domainIsNotCompleted() {
    defineScenario().withServers("server1").withServersReachingState(SHUTTING_DOWN_STATE, "server1").build();

    updateDomainStatus();

    assertThat(getRecordedDomain(), hasCondition(Available).withStatus(FALSE));
    assertThat(getRecordedDomain(), hasCondition(Completed).withStatus(FALSE));
  }

  @Test
  void withAllServersShutdown_domainIsCompleted() {   // !!!! can the admin server be NOT started?
    defineScenario()
          .withServers("server1")
          .notStarting(ADMIN, "server1")
          .withServersReachingState(SHUTDOWN_STATE, ADMIN, "server1").build();

    updateDomainStatus();

    assertThat(getRecordedDomain(), hasCondition(Available).withStatus(FALSE));
    assertThat(getRecordedDomain(), hasCondition(Completed).withStatus(TRUE));
  }

  @Test
  void withClusterIntentionallyShutdown_domainIsCompleted() {
    defineScenario()
          .withCluster("cluster1", "ms1", "ms2")
          .notStarting("ms1", "ms2")
          .build();

    updateDomainStatus();

    assertThat(getRecordedDomain(), hasCondition(Available).withStatus(FALSE));
    assertThat(getRecordedDomain(), hasCondition(Completed).withStatus(TRUE));
  }

  @Test
  void whenNonClusteredServerNotReady_domainIsNotAvailable() {
    defineScenario()
          .withServers("server0")
          .withCluster("clusterA", "server1", "server2")
          .withServersReachingState(STANDBY_STATE, "server0")
          .build();

    updateDomainStatus();

    assertThat(getRecordedDomain(), hasCondition(Available).withStatus(FALSE));
    assertThat(getRecordedDomain(), hasCondition(Completed).withStatus(FALSE));
  }

  @Test
  void whenNoClustersAndAllNonClusteredServersRunning_domainIsAvailableAndComplete() {
    defineScenario().withServers("server1", "server2").build();

    updateDomainStatus();

    assertThat(getRecordedDomain(), hasCondition(Available).withStatus(TRUE));
    assertThat(getRecordedDomain(), hasCondition(Completed).withStatus(TRUE));
  }

  @Test
  void whenClusterIntentionallyShutDownAndAllNonClusteredServersRunning_domainIsAvailableAndComplete() {
    defineScenario()
          .withServers("server1", "server2")
          .withCluster("clusterA", "server3", "server4")
          .notStarting("server3", "server4")
          .build();

    updateDomainStatus();

    assertThat(getRecordedDomain(), hasCondition(Available).withStatus(TRUE));
    assertThat(getRecordedDomain(), hasCondition(Completed).withStatus(TRUE));
  }

  @Test
  void whenNoMoreThanMaxUnavailableServersNotRunningInACluster_domainIsAvailable() {
    configureDomain().configureCluster("clusterA").withMaxUnavailable(2);
    defineScenario()
          .withCluster("clusterA", "server1", "server2", "server3", "server4")
          .withServersReachingState(SHUTDOWN_STATE, "server3", "server4")
          .build();

    updateDomainStatus();

    assertThat(getRecordedDomain(), hasCondition(Available).withStatus(TRUE));
    assertThat(getRecordedDomain(), hasCondition(Completed).withStatus(FALSE));
  }

  @Test
  void whenTooManyServersNotRunningInACluster_domainIsNotAvailable() {
    configureDomain().configureCluster("clusterA").withReplicas(4).withMaxUnavailable(2);
    defineScenario()
          .withCluster("clusterA", "server1", "server2", "server3", "server4")
          .withServersReachingState(SHUTDOWN_STATE, "server2", "server3", "server4")
          .build();

    updateDomainStatus();

    assertThat(getRecordedDomain(), hasCondition(Available).withStatus(FALSE));
    assertThat(getRecordedDomain(), hasCondition(Completed).withStatus(FALSE));
  }

  @Test
  void whenNoServersRunningInCluster_domainIsNotAvailable() {
    configureDomain().configureCluster("clusterA").withMaxUnavailable(2);
    defineScenario()
          .withCluster("clusterA", "server1", "server2")
          .withServersReachingState(SHUTDOWN_STATE, "server1", "server2")
          .build();

    updateDomainStatus();

    assertThat(getRecordedDomain(), not(hasCondition(Available).withStatus(TRUE)));
    assertThat(getRecordedDomain(), hasCondition(Completed).withStatus(FALSE));
  }

  @Test
  void whenDomainWasAvailableAndNoLongerIs_domainAvailableConditionIsChangedToFalse() {
    domain.getStatus().addCondition(new DomainCondition(Available).withStatus(TRUE));
    configureDomain().configureCluster("clusterA").withMaxUnavailable(2);
    defineScenario()
          .withCluster("clusterA", "server1", "server2")
          .withServersReachingState(SHUTDOWN_STATE, "server1", "server2")
          .build();

    updateDomainStatus();

    assertThat(getRecordedDomain(), hasCondition(Available).withStatus(FALSE));
    assertThat(getRecordedDomain(), not(hasCondition(Available).withStatus(TRUE)));
    assertThat(getRecordedDomain(), hasCondition(Completed).withStatus(FALSE));
  }

  @Test
  void whenAllServersRunningAndAvailableConditionFound_dontGenerateAvailableEvent() {
    domain.getStatus().addCondition(new DomainCondition(Available).withStatus(TRUE));
    defineScenario()
        .withCluster("clusterA", "server1")
        .withCluster("clusterB", "server2")
        .build();

    updateDomainStatus();

    assertThat(getEvents().stream().anyMatch(this::isDomainAvailableEvent), is(false));
  }

  private boolean isDomainAvailableEvent(CoreV1Event e) {
    return DOMAIN_AVAILABLE_EVENT.equals(e.getReason());
  }

  private boolean isDomainUnavailableEvent(CoreV1Event e) {
    return DOMAIN_UNAVAILABLE_EVENT.equals(e.getReason());
  }

  private boolean isDomainFailedReplicasTooHighEvent(CoreV1Event e) {
    return DOMAIN_FAILED_EVENT.equals(e.getReason()) && e.getMessage().contains(REPLICAS_TOO_HIGH_ERROR);
  }

  @Test
  void whenAllServersRunningAndAvailableConditionNotFoundCompletedConditionNotFound_generateCompletedEvent() {
    domain.getStatus()
        .addCondition(new DomainCondition(Available).withStatus(FALSE))
        .addCondition(new DomainCondition(Completed).withStatus(FALSE));
    defineScenario()
        .withCluster("clusterA", "server1")
        .withCluster("clusterB", "server2")
        .build();

    updateDomainStatus();

    assertThat(getEvents().stream().anyMatch(this::isDomainCompletedEvent), is(true));
  }

  @Test
  void whenAllServersRunningAndAvailableConditionNotFoundCompletedConditionNotFound_generateTwoEventsInOrder() {
    domain.getStatus()
        .addCondition(new DomainCondition(Available).withStatus(FALSE))
        .addCondition(new DomainCondition(Completed).withStatus(FALSE));
    defineScenario()
        .withCluster("clusterA", "server1")
        .withCluster("clusterB", "server2")
        .build();
    testSupport.doOnCreate(EVENT, this::setUniqueCreationTimestamp);

    updateDomainStatus();

    assertThat(getEvents().stream().sorted(this::compareEvents).collect(Collectors.toList()),
        contains(eventWithReason(DOMAIN_AVAILABLE_EVENT), eventWithReason(DOMAIN_COMPLETED_EVENT)));
  }

  private void setUniqueCreationTimestamp(Object event) {
    ((CoreV1Event) event).getMetadata().creationTimestamp(SystemClock.now());
    SystemClockTestSupport.increment();
  }

  private int compareEvents(CoreV1Event event1, CoreV1Event event2) {
    return getCreationStamp(event1).compareTo(getCreationStamp(event2));
  }

  private OffsetDateTime getCreationStamp(CoreV1Event event) {
    return Optional.ofNullable(event)
        .map(CoreV1Event::getMetadata)
        .map(V1ObjectMeta::getCreationTimestamp)
        .orElse(OffsetDateTime.MIN);
  }

  static class EventMatcher extends TypeSafeDiagnosingMatcher<CoreV1Event> {
    private final String expectedReason;

    private EventMatcher(String expectedReason) {
      this.expectedReason = expectedReason;
    }

    static EventMatcher eventWithReason(String expectedReason) {
      return new EventMatcher(expectedReason);
    }

    @Override
    protected boolean matchesSafely(CoreV1Event coreV1Event, Description description) {
      if (expectedReason.equals(coreV1Event.getReason())) {
        return true;
      } else {
        description.appendText(coreV1Event.getReason());
        return false;
      }
    }

    @Override
    public void describeTo(Description description) {
      description.appendText(expectedReason);
    }
  }

  @Test
  void whenAllServersRunningAndAvailableConditionNotFoundCompletedConditionNotFound_generateAvailableEvent() {
    domain.getStatus()
        .addCondition(new DomainCondition(Available).withStatus(FALSE))
        .addCondition(new DomainCondition(Completed).withStatus(FALSE));
    defineScenario()
        .withCluster("clusterA", "server1")
        .withCluster("clusterB", "server2")
        .build();

    updateDomainStatus();

    assertThat(getEvents().stream().anyMatch(this::isDomainAvailableEvent), is(true));
  }

  @Test
  void whenUnexpectedServersRunningAndAvailableConditionNotFound_generateAvailableEvent() {
    domain.getStatus()
        .addCondition(new DomainCondition(Available).withStatus(FALSE));
    defineScenario()
        .withCluster("clusterA", "server1")
        .withCluster("clusterB", "server2")
        .withServersReachingState("Unknown","server3")
        .build();

    updateDomainStatus();

    assertThat(getEvents().stream().anyMatch(this::isDomainAvailableEvent), is(true));
  }

  @Test
  void whenNoServerRunningAndAvailableConditionFound_generateUnavailableEvent() {
    domain.getStatus()
        .addCondition(new DomainCondition(Available).withStatus("True"));
    defineScenario()
        .withServers("server1", "server2")
        .withServersReachingState(SHUTDOWN_STATE, "server1", "server2")
        .build();

    updateDomainStatus();

    assertThat(getEvents().stream().anyMatch(this::isDomainUnavailableEvent), is(true));
  }

  @Test
  void whenExpectedServerRunningAndAvailableConditionFound_dontGenerateUnavailableEvent() {
    domain.getStatus()
        .addCondition(new DomainCondition(Available).withStatus("True"));
    defineScenario()
        .withServers("server1", "server2")
        .build();

    updateDomainStatus();

    assertThat(getEvents().stream().anyMatch(this::isDomainUnavailableEvent), is(false));
  }

  private DomainConfigurator configureDomain() {
    return DomainConfiguratorFactory.forDomain(domain);
  }

  private void defineServerPod(String serverName) {
    info.setServerPod(serverName, createPod(serverName));
  }

  private V1Pod createPod(String serverName) {
    return new V1Pod().metadata(createPodMetadata(serverName)).spec(new V1PodSpec());
  }

  @Test
=======
>>>>>>> 9f81b953
  void whenDomainLacksStatus_failedStepUpdatesDomainWithFailedTrueAndException() {
    domain.setStatus(null);

    testSupport.runSteps(createInternalFailureRelatedSteps(failure,
        testSupport.getPacket().getValue(DOMAIN_INTROSPECTOR_JOB)));

    assertThat(
        getRecordedDomain(),
        hasCondition(Failed).withStatus(TRUE).withReason(Internal).withMessageContaining(message));
  }

  @Test
  void whenDomainStatusIsNull_removeFailuresStepDoesNothing() {
    domain.setStatus(null);

    testSupport.runSteps(DomainStatusUpdater.createRemoveFailuresStep());

    assertThat(getRecordedDomain(), not(hasCondition(Failed)));
  }

  @Test
  void whenDomainHasFailedCondition_removeFailureStepRemovesIt() {
    domain.getStatus().addCondition(new DomainCondition(Failed));

    testSupport.runSteps(DomainStatusUpdater.createRemoveFailuresStep());

    assertThat(getRecordedDomain(), not(hasCondition(Failed)));
  }

  @Test
  void whenDomainLacksFailedCondition_failedStepUpdatesDomainWithFailedTrueAndException() {
    testSupport.runSteps(createInternalFailureRelatedSteps(failure,
        testSupport.getPacket().getValue(DOMAIN_INTROSPECTOR_JOB)));

    assertThat(
          getRecordedDomain(),
        hasCondition(Failed).withStatus(TRUE).withReason(Internal).withMessageContaining(message));
  }

  @Test
  void afterIntrospectionFailure_generateDomainAbortedEvent() {
    testSupport.runSteps(createIntrospectionFailureRelatedSteps(FATAL_INTROSPECTOR_ERROR,
        testSupport.getPacket().getValue(DOMAIN_INTROSPECTOR_JOB)));

    assertThat(getEvents().stream().anyMatch(this::isDomainAbortedEvent), is(true));
  }

<<<<<<< HEAD
  private boolean isDomainAbortedEvent(CoreV1Event e) {
    return DOMAIN_FAILED_EVENT.equals(e.getReason()) && e.getMessage().contains(ABORTED_ERROR);
  }

  @Test
  void whenPacketNotPopulatedBeforeUpdateServerStatus_resourceVersionUpdated() {
    setupInitialServerStatus();
    String cachedResourceVersion = getRecordedDomain().getMetadata().getResourceVersion();

    // Clear the server maps in the packet, and run StatusUpdateStep, the domain resource
    // version should be updated because server health information is removed from domain status.
    clearPacketServerStatusMaps();
    updateDomainStatus();

    assertThat(getRecordedDomain().getMetadata().getResourceVersion(), not(cachedResourceVersion));
  }

  @Test
  void whenPacketPopulatedBeforeUpdateServerStatus_resourceVersionNotUpdated() {
    setupInitialServerStatus();
    String cachedResourceVersion = getRecordedDomain().getMetadata().getResourceVersion();

    // Clear the server maps in the packet, run StatusUpdateStep after running 
    // PopulatePacketServerMapsStep, the domain resource version should NOT be updated because
    // the server maps are populated in the packet with the existing server status
    clearPacketServerStatusMaps();

    testSupport.runSteps(
        Step.chain(processor.createPopulatePacketServerMapsStep(),
            DomainStatusUpdater.createStatusUpdateStep(endStep)));

    assertThat(getRecordedDomain().getMetadata().getResourceVersion(), equalTo(cachedResourceVersion));
  }

  private void setupInitialServerStatus() {
    defineScenario()
          .withCluster("clusterA", "server1")
          .withCluster("clusterB", "server2")
          .withServersReachingState(SHUTDOWN_STATE, "server2")
          .build();

    // Run StatusUpdateStep with server maps in the packet to set up the initial domain status
    updateDomainStatus();
=======
  private List<CoreV1Event> getEvents() {
    return testSupport.getResources(EVENT);
>>>>>>> 9f81b953
  }

  private boolean isDomainProcessingAbortedEvent(CoreV1Event e) {
    return DOMAIN_PROCESSING_ABORTED_EVENT.equals(e.getReason());
  }

  private Domain getRecordedDomain() {
    return testSupport.getResourceWithName(KubernetesTestSupport.DOMAIN, NAME);
  }

  // todo when new failures match old ones, leave the old matches

}<|MERGE_RESOLUTION|>--- conflicted
+++ resolved
@@ -19,36 +19,16 @@
 import oracle.kubernetes.weblogic.domain.model.DomainStatus;
 import org.junit.jupiter.api.AfterEach;
 import org.junit.jupiter.api.BeforeEach;
-import org.junit.jupiter.api.Disabled;
 import org.junit.jupiter.api.Test;
 
 import static oracle.kubernetes.operator.DomainConditionMatcher.hasCondition;
 import static oracle.kubernetes.operator.DomainFailureReason.Internal;
-<<<<<<< HEAD
-import static oracle.kubernetes.operator.DomainFailureReason.ReplicasTooHigh;
-import static oracle.kubernetes.operator.DomainFailureReason.ServerPod;
-import static oracle.kubernetes.operator.DomainProcessorTestSetup.NS;
 import static oracle.kubernetes.operator.DomainProcessorTestSetup.UID;
 import static oracle.kubernetes.operator.DomainStatusUpdater.createInternalFailureRelatedSteps;
 import static oracle.kubernetes.operator.DomainStatusUpdater.createIntrospectionFailureRelatedSteps;
-import static oracle.kubernetes.operator.DomainStatusUpdaterTest.EventMatcher.eventWithReason;
-import static oracle.kubernetes.operator.DomainStatusUpdaterTest.ServerStatusMatcher.hasStatusForServer;
 import static oracle.kubernetes.operator.EventConstants.ABORTED_ERROR;
-import static oracle.kubernetes.operator.EventConstants.DOMAIN_AVAILABLE_EVENT;
-import static oracle.kubernetes.operator.EventConstants.DOMAIN_COMPLETED_EVENT;
 import static oracle.kubernetes.operator.EventConstants.DOMAIN_FAILED_EVENT;
-import static oracle.kubernetes.operator.EventConstants.DOMAIN_FAILURE_RESOLVED_EVENT;
-import static oracle.kubernetes.operator.EventConstants.DOMAIN_INCOMPLETE_EVENT;
-import static oracle.kubernetes.operator.EventConstants.DOMAIN_UNAVAILABLE_EVENT;
-import static oracle.kubernetes.operator.EventConstants.REPLICAS_TOO_HIGH_ERROR;
-import static oracle.kubernetes.operator.LabelConstants.CLUSTERNAME_LABEL;
 import static oracle.kubernetes.operator.ProcessingConstants.DOMAIN_INTROSPECTOR_JOB;
-import static oracle.kubernetes.operator.ProcessingConstants.DOMAIN_TOPOLOGY;
-=======
-import static oracle.kubernetes.operator.DomainFailureReason.Introspection;
-import static oracle.kubernetes.operator.DomainProcessorTestSetup.UID;
-import static oracle.kubernetes.operator.EventConstants.DOMAIN_PROCESSING_ABORTED_EVENT;
->>>>>>> 9f81b953
 import static oracle.kubernetes.operator.ProcessingConstants.FATAL_INTROSPECTOR_ERROR;
 import static oracle.kubernetes.operator.helpers.KubernetesTestSupport.EVENT;
 import static oracle.kubernetes.weblogic.domain.model.DomainCondition.TRUE;
@@ -107,901 +87,6 @@
   }
 
   @Test
-<<<<<<< HEAD
-  void whenStatusUnchanged_statusStepDoesNotUpdateDomain() {
-    defineScenario().withServers("server1").notStarting("server1").build();
-    domain.setStatus(
-        new DomainStatus()
-            .withServers(
-                Collections.singletonList(
-                    new ServerStatus()
-                        .withState(SHUTDOWN_STATE)
-                        .withDesiredState(SHUTDOWN_STATE)
-                        .withServerName("server1")
-                        .withHealth(overallHealth("health1"))))
-              .addCondition(new DomainCondition(Available).withStatus(false))
-              .addCondition(new DomainCondition(Completed).withStatus(true)));
-
-    testSupport.clearNumCalls();
-    updateDomainStatus();
-
-    assertThat(testSupport.getNumCalls(), equalTo(0));
-  }
-
-  @Test
-  void whenDomainHasNoClusters_statusLacksReplicaCount() {
-    updateDomainStatus();
-
-    assertThat(getRecordedDomain().getStatus().getReplicas(), nullValue());
-  }
-
-  @Test
-  void whenDomainHasOneCluster_statusReplicaCountShowsServersInThatCluster() {
-    defineScenario()
-          .withCluster("cluster1", "server1", "server2", "server3")
-          .build();
-
-    updateDomainStatus();
-
-    assertThat(getRecordedDomain().getStatus().getReplicas(), equalTo(3));
-  }
-
-  @Test
-  void whenAllSeverPodsInClusterAreBeingTerminated_ClusterStatusDoesNotShowReadyReplicaCount() {
-    defineScenario()
-            .withCluster("cluster1", "server1", "server2", "server3")
-            .build();
-
-    markServerPodsInClusterForDeletion();
-    testSupport.runSteps(DomainStatusUpdater.createStatusUpdateStep(endStep));
-
-    assertThat(getClusterStatus().getReadyReplicas(), nullValue());
-  }
-
-  private void markServerPodsInClusterForDeletion() {
-    getServerPodMetadata("server1").setDeletionTimestamp(SystemClock.now());
-    getServerPodMetadata("server2").setDeletionTimestamp(SystemClock.now());
-    getServerPodMetadata("server3").setDeletionTimestamp(SystemClock.now());
-    info.setServerStartupInfo(null);
-  }
-
-  @Nonnull
-  private V1ObjectMeta getServerPodMetadata(String serverName) {
-    return Objects.requireNonNull(info.getServerPod(serverName).getMetadata());
-  }
-
-  private ClusterStatus getClusterStatus() {
-    return getRecordedDomain().getStatus().getClusters().stream().findFirst().orElse(null);
-  }
-
-  @Test
-  void whenAllSeverPodsInClusterAreTerminated_ClusterStatusDoesNotShowReadyReplicaCount() {
-    defineScenario()
-            .withCluster("cluster1", "server1", "server2", "server3")
-            .build();
-
-    deleteServerPodsInCluster();
-    testSupport.runSteps(DomainStatusUpdater.createStatusUpdateStep(endStep));
-
-    assertThat(getClusterStatus().getReadyReplicas(), nullValue());
-  }
-
-  private void deleteServerPodsInCluster() {
-    info.setServerPod("server1", null);
-    info.setServerPod("server2", null);
-    info.setServerPod("server3", null);
-    info.setServerStartupInfo(null);
-  }
-
-  @Test
-  void whenAllSeverPodsInClusterAreBeingTerminated_StatusShowsServersShuttingDown() {
-    defineScenario()
-            .withCluster(CLUSTER, "server1", "server2", "server3")
-            .build();
-
-    markServerPodsInClusterForDeletion();
-    testSupport.runSteps(DomainStatusUpdater.createStatusUpdateStep(endStep));
-
-    assertThat(getRecordedDomain(), hasStatusForServer("server1").withState(SHUTTING_DOWN_STATE));
-    assertThat(getRecordedDomain(), hasStatusForServer("server2").withState(SHUTTING_DOWN_STATE));
-    assertThat(getRecordedDomain(), hasStatusForServer("server3").withState(SHUTTING_DOWN_STATE));
-  }
-
-  @Test
-  void whenAllSeverPodsInClusterAreTerminated_StatusShowsServersShutDown() {
-    defineScenario()
-            .withCluster("cluster1", "server1", "server2", "server3")
-            .build();
-
-    deleteServerPodsInCluster();
-    testSupport.runSteps(DomainStatusUpdater.createStatusUpdateStep(endStep));
-
-    assertThat(getRecordedDomain(), hasStatusForServer("server1").withState(SHUTDOWN_STATE));
-    assertThat(getRecordedDomain(), hasStatusForServer("server2").withState(SHUTDOWN_STATE));
-    assertThat(getRecordedDomain(), hasStatusForServer("server3").withState(SHUTDOWN_STATE));
-  }
-
-  @Test
-  void whenDomainHasMultipleClusters_statusLacksReplicaCount() {
-    defineScenario()
-          .withCluster("cluster1", "server1", "server2", "server3")
-          .withCluster("cluster2", "server4", "server5", "server6", "server7")
-          .withCluster("cluster3", "server8", "server9")
-          .build();
-
-    updateDomainStatus();
-
-    assertThat(getRecordedDomain().getStatus().getReplicas(), nullValue());
-  }
-
-  @Test
-  void whenNoServersRunning_establishCompletedConditionFalse() {
-    defineScenario()
-          .withServers("server1", "server2")
-          .withServersReachingState(SHUTDOWN_STATE, "server1", "server2")
-          .build();
-
-    updateDomainStatus();
-
-    assertThat(getRecordedDomain(), hasCondition(Completed).withStatus(FALSE));
-  }
-
-  @Test  //olws-93193
-  void whenNoServersRunning_establishAvailableConditionFalse() {
-    defineScenario()
-          .withServers("server1", "server2")
-          .withServersReachingState(SHUTDOWN_STATE, "server1", "server2")
-          .build();
-
-    updateDomainStatus();
-
-    assertThat(getRecordedDomain(), hasCondition(Available).withStatus(FALSE));
-  }
-
-  @Test
-  void withoutAClusterWhenAllDesiredServersRunning_establishCompletedConditionTrue() {
-
-    updateDomainStatus();
-
-    assertThat(getRecordedDomain(), hasCondition(Completed).withStatus(TRUE));
-    assertThat(
-        getRecordedDomain().getApiVersion(),
-        equalTo(KubernetesConstants.API_VERSION_WEBLOGIC_ORACLE));
-  }
-
-  @Test
-  void withAClusterWhenAllDesiredServersRunningAndNoClusters_establishCompletedConditionTrue() {
-    defineScenario().withCluster("cluster1", "ms1", "ms2", "ms3").build();
-
-    updateDomainStatus();
-
-    assertThat(getRecordedDomain(), hasCondition(Completed).withStatus(TRUE));
-    assertThat(
-        getRecordedDomain().getApiVersion(),
-        equalTo(KubernetesConstants.API_VERSION_WEBLOGIC_ORACLE));
-  }
-
-  @Test
-  void whenTopologyNotPresent_updateStatusConditions() {
-    testSupport.getPacket().remove(DOMAIN_TOPOLOGY);
-
-    updateDomainStatus();
-
-    assertThat(getRecordedDomain(), hasCondition(Completed).withStatus(TRUE));
-    assertThat(
-        getRecordedDomain().getApiVersion(),
-        equalTo(KubernetesConstants.API_VERSION_WEBLOGIC_ORACLE));
-  }
-
-  @Test
-  void whenAllDesiredServersRunningAndMatchingCompletedConditionFound_leaveIt() {
-    domain.getStatus().addCondition(new DomainCondition(Completed).withStatus(true));
-    defineScenario()
-          .withCluster("clusterA", "server1")
-          .withCluster("clusterB", "server2")
-          .build();
-
-    updateDomainStatus();
-
-    assertThat(getRecordedDomain(), hasCondition(Completed).withStatus(TRUE));
-  }
-
-  @Test
-  void whenAllDesiredServersRunningAndMismatchedCompletedConditionStatusFound_changeIt() {
-    domain.getStatus().addCondition(new DomainCondition(Completed).withStatus(false));
-
-    updateDomainStatus();
-
-    assertThat(getRecordedDomain(), hasCondition(Completed).withStatus(TRUE));
-  }
-
-  @Test
-  void whenAllDesiredServersRunningButSomeMarkedToBeRolled_establishCompletedConditionFalse() {
-    info.setServersToRoll(Map.of("server1", new Step.StepAndPacket(null, null)));
-    defineScenario()
-          .withCluster("clusterA", "server1")
-          .withCluster("clusterB", "server2")
-          .build();
-
-    updateDomainStatus();
-
-    assertThat(getRecordedDomain(), hasCondition(Completed).withStatus(FALSE));
-  }
-
-  @Test
-  void whenAllDesiredServersRunningAndMatchingCompletedConditionFound_dontGenerateCompletedEvent() {
-    domain.getStatus().addCondition(new DomainCondition(Completed).withStatus(TRUE));
-    defineScenario()
-          .withCluster("clusterA", "server1")
-          .withCluster("clusterB", "server2")
-          .build();
-
-    updateDomainStatus();
-
-    assertThat(getEvents().stream().anyMatch(this::isDomainCompletedEvent), is(false));
-  }
-
-  private List<CoreV1Event> getEvents() {
-    return testSupport.getResources(EVENT);
-  }
-
-  private boolean isDomainFailureResolvedEvent(CoreV1Event e) {
-    return DOMAIN_FAILURE_RESOLVED_EVENT.equals(e.getReason());
-  }
-
-  private boolean isDomainCompletedEvent(CoreV1Event e) {
-    return DOMAIN_COMPLETED_EVENT.equals(e.getReason());
-  }
-
-  private boolean isDomainIncompletedEvent(CoreV1Event e) {
-    return DOMAIN_INCOMPLETE_EVENT.equals(e.getReason());
-  }
-
-
-  @Test
-  void whenAllDesiredServersRunningAndNoMatchingCompletedConditionFound_generateCompletedEvent() {
-    domain.getStatus()
-          .addCondition(new DomainCondition(Completed).withStatus(FALSE));
-    defineScenario()
-          .withCluster("clusterA", "server1")
-          .withCluster("clusterB", "server2")
-          .build();
-
-    updateDomainStatus();
-
-    assertThat(getEvents().stream().anyMatch(this::isDomainCompletedEvent), is(true));
-  }
-
-  @Test
-  void whenAllDesiredServersRunningAndMatchingFailedConditionFound_generateFailureResolvedEvent() {
-    domain.getStatus()
-        .addCondition(new DomainCondition(Failed).withStatus("True"));
-    defineScenario()
-        .withCluster("clusterA", "server1")
-        .withCluster("clusterB", "server2")
-        .build();
-
-    updateDomainStatus();
-
-    assertThat(getEvents().stream().anyMatch(this::isDomainFailureResolvedEvent), is(true));
-  }
-
-  @Test
-  void whenNoServersRunningAndFailedConditionFound_dontGenerateFailureResolvedEvent() {
-    domain.getStatus()
-        .addCondition(new DomainCondition(Failed).withStatus("True"));
-    defineScenario()
-        .withServers("server1", "server2")
-        .withServersReachingState(SHUTDOWN_STATE, "server1", "server2")
-        .build();
-
-    updateDomainStatus();
-
-    assertThat(getRecordedDomain(), hasCondition(Failed).withStatus("True"));
-    assertThat(getEvents().stream().anyMatch(this::isDomainFailureResolvedEvent), is(false));
-  }
-
-  @Test
-  void whenNoServerRunningAndCompletedConditionFound_generateIncompletedEvent() {
-    domain.getStatus()
-        .addCondition(new DomainCondition(Completed).withStatus("True"));
-    defineScenario()
-        .withServers("server1", "server2")
-        .withServersReachingState(SHUTDOWN_STATE, "server1", "server2")
-        .build();
-
-    updateDomainStatus();
-
-    assertThat(getRecordedDomain(), hasCondition(Completed).withStatus("False"));
-    assertThat(getEvents().stream().anyMatch(this::isDomainIncompletedEvent), is(true));
-  }
-
-  @Test
-  void whenAllServerRunningAndCompletedConditionFound_dontGenerateIncompletedEvent() {
-    domain.getStatus()
-        .addCondition(new DomainCondition(Completed).withStatus("True"));
-    defineScenario()
-        .withServers("server1", "server2")
-        .build();
-
-    updateDomainStatus();
-
-    assertThat(getRecordedDomain(), hasCondition(Completed).withStatus("True"));
-    assertThat(getEvents().stream().anyMatch(this::isDomainIncompletedEvent), is(false));
-  }
-
-  @Test
-  void whenUnexpectedServersRunningAndNoMatchingCompletedConditionFound_dontGenerateCompletedEvent() {
-    domain.getStatus()
-          .addCondition(new DomainCondition(Completed).withStatus(FALSE));
-    defineScenario()
-          .withCluster("clusterA", "server1")
-          .withCluster("clusterB", "server2", "server3")
-          .notStarting("server3")
-          .withServersReachingState("Unknown","server3")
-          .build();
-
-    updateDomainStatus();
-
-    assertThat(getEvents().stream().anyMatch(this::isDomainCompletedEvent), is(false));
-  }
-  
-  @Test
-  void whenNotAllDesiredServersRunning_establishCompletedConditionFalse() {
-    defineScenario()
-          .withServers("server1", "server2")
-          .withServersReachingState(STANDBY_STATE, "server1")
-          .build();
-
-    updateDomainStatus();
-
-    assertThat(getRecordedDomain(), hasCondition(Completed).withStatus(FALSE));
-  }
-
-  @Test
-  void whenNotAllDesiredServersRunningAndCompletedFalseConditionFound_ignoreIt() {
-    domain.getStatus().addCondition(new DomainCondition(Completed).withStatus(FALSE));
-    defineScenario()
-          .withCluster("clusterA","server1", "server2")
-          .withServersReachingState(STANDBY_STATE, "server1")
-          .build();
-
-    updateDomainStatus();
-
-    assertThat(getRecordedDomain(), hasCondition(Completed).withStatus(FALSE));
-  }
-
-  @Test
-  void whenNotAllDesiredServersRunningAndCompletedFalseConditionNotFound_addOne() {
-    defineScenario()
-          .withCluster("clusterA", "server1", "server2")
-          .withServersReachingState(STANDBY_STATE, "server1")
-          .build();
-
-    updateDomainStatus();
-
-    assertThat(getRecordedDomain(), hasCondition(Completed).withStatus(FALSE));
-  }
-
-  @Test
-  void whenNoPodsFailed_dontEstablishFailedCondition() {
-    updateDomainStatus();
-
-    assertThat(getRecordedDomain(), not(hasCondition(Failed)));
-  }
-
-  @Test
-  void whenNoPodsFailedAndFailedConditionFound_removeIt() {
-    domain.getStatus().addCondition(new DomainCondition(Failed).withReason(ServerPod));
-
-    updateDomainStatus();
-
-    assertThat(getRecordedDomain(), not(hasCondition(Failed).withReason(ServerPod)));
-  }
-
-  @Test
-  void whenAtLeastOnePodFailed_establishFailedCondition() {
-    failPod("server1");
-
-    updateDomainStatus();
-
-    assertThat(getRecordedDomain(), hasCondition(Failed));
-  }
-
-  private void failPod(String serverName) {
-    getPod(serverName).setStatus(new V1PodStatus().phase("Failed"));
-    getServerStateMap().put(serverName, UNKNOWN_STATE);
-  }
-
-  @Nonnull
-  private Map<String, String> getServerStateMap() {
-    return Optional.ofNullable(testSupport.getPacket())
-          .map(p -> p.<Map<String, String>>getValue(SERVER_STATE_MAP))
-          .orElse(Collections.emptyMap());
-  }
-
-  @Test
-  void whenAtLeastOnePodAndFailedConditionTrueFound_leaveIt() {
-    domain.getStatus().addCondition(new DomainCondition(Failed).withStatus(TRUE));
-    failPod("server2");
-
-    updateDomainStatus();
-
-    assertThat(getRecordedDomain(), hasCondition(Failed).withStatus(TRUE));
-  }
-
-  @Test
-  void whenAtLeastOnePodFailed_dontCreateCompletedTrueCondition() {
-    failPod("server2");
-
-    updateDomainStatus();
-
-    assertThat(getRecordedDomain(), not(hasCondition(Completed).withStatus(TRUE)));
-  }
-
-  @Test
-  void whenAtLeastOnePodFailedAndCompletedTrueConditionFound_removeIt() {
-    domain.getStatus().addCondition(new DomainCondition(Completed).withStatus(TRUE));
-    failPod("server2");
-
-    updateDomainStatus();
-
-    assertThat(getRecordedDomain(), not(hasCondition(Completed).withStatus(TRUE)));
-  }
-
-  @Test
-  void whenNoDynamicClusters_doNotAddReplicasTooHighFailure() {
-    defineScenario().withCluster("cluster1", "ms1", "ms2").build();
-
-    updateDomainStatus();
-
-    assertThat(getRecordedDomain(), not(hasCondition(Failed)));
-  }
-
-  @Test
-  void whenReplicaCountDoesNotExceedMaxReplicasForDynamicCluster_removeOldReplicasTooHighFailure() {
-    domain.getStatus().addCondition(new DomainCondition(Failed).withReason(ReplicasTooHigh));
-    domain.setReplicaCount("cluster1", 4);
-    defineScenario().addDynamicCluster("cluster1", 0, 4).build();
-
-    updateDomainStatus();
-
-    assertThat(getRecordedDomain(), not(hasCondition(Failed)));
-  }
-
-  @Test
-  void whenReplicaCountDoesNotExceedMaxReplicasForDynamicCluster_doNotAddReplicasTooHighFailure() {
-    domain.setReplicaCount("cluster1", 4);
-    defineScenario().addDynamicCluster("cluster1", 0, 4).build();
-
-    updateDomainStatus();
-
-    assertThat(getRecordedDomain(), not(hasCondition(Failed)));
-  }
-
-  @Test
-  void whenReplicaCountExceedsMaxReplicasForDynamicCluster_addFailedCondition() {
-    domain.setReplicaCount("cluster1", 5);
-    defineScenario().addDynamicCluster("cluster1", 0, 4).build();
-
-    updateDomainStatus();
-
-    assertThat(getRecordedDomain(), hasCondition(Failed).withReason(ReplicasTooHigh).withMessageContaining("cluster1"));
-  }
-
-  @Test
-  void whenReplicaCountExceedsMaxReplicasForDynamicCluster_createFailedReplicasTooHighEvent() {
-    domain.getStatus().addCondition(new DomainCondition(Completed).withStatus("True"));
-    domain.setReplicaCount("cluster1", 5);
-    defineScenario().addDynamicCluster("cluster1", 1, 4).build();
-
-    updateDomainStatus();
-
-    assertThat(getEvents().stream().anyMatch(this::isDomainFailedReplicasTooHighEvent), is(true));
-  }
-
-  @Test
-  @Disabled
-  void whenReplicaCountLessThanMinReplicasForDynamicCluster_createCompleteEvent() {
-    domain.getStatus().addCondition(new DomainCondition(Completed).withStatus("True"));
-    domain.setReplicaCount("cluster1", 1);
-    defineScenario().addDynamicCluster("cluster1", 2,4).build();
-
-    updateDomainStatus();
-
-    assertThat(getEvents().stream().anyMatch(this::isDomainCompletedEvent), is(true));
-  }
-
-  @Test
-  void whenReplicaCountLessThanMinReplicasForDynamicCluster_createAvailableEvent() {
-    domain.getStatus().addCondition(new DomainCondition(Completed).withStatus("True"));
-    domain.setReplicaCount("cluster1", 1);
-    defineScenario().addDynamicCluster("cluster1", 2,4).build();
-
-    updateDomainStatus();
-
-    assertThat(getEvents().stream().anyMatch(this::isDomainAvailableEvent), is(true));
-  }
-
-  @Test
-  void whenReplicaCountExceedsMaxReplicasForDynamicCluster_domainIsNotCompleted() {
-    configureDomain().configureCluster("cluster1").withReplicas(5);
-    defineScenario().addDynamicCluster("cluster1", 0, 4).build();
-
-    updateDomainStatus();
-
-    assertThat(getRecordedDomain(), hasCondition(Completed).withStatus(FALSE));
-  }
-
-  @Test
-  void whenNumServersStartedBelowMinReplicasForDynamicClusterAndAllowed_domainIsAvailable() {
-    defineScenario()
-          .addDynamicCluster("cluster1", 3, 4)
-          .notStarting("ms3", "ms4")
-          .build();
-
-    updateDomainStatus();
-
-    assertThat(getRecordedDomain(), hasCondition(Available).withStatus(TRUE));
-  }
-
-  @Test
-  void whenReplicaCountBelowMinReplicasForDynamicClusterAndNotAllowed_domainIsNotAvailable() {
-    configureDomain().withAllowReplicasBelowMinDynClusterSize(false);
-    defineScenario()
-          .addDynamicCluster("cluster1", 3, 4)
-          .notStarting("ms3", "ms4")
-          .build();
-
-    updateDomainStatus();
-
-    assertThat(getRecordedDomain(), hasCondition(Available).withStatus(FALSE));
-  }
-
-  @Test
-  void whenReplicaCountWithinMaxUnavailableOfReplicas_domainIsAvailable() {
-    configureDomain().configureCluster("cluster1").withReplicas(5).withMaxUnavailable(1);
-    defineScenario().addDynamicCluster("cluster1", 0, 4).build();
-
-    updateDomainStatus();
-
-    assertThat(getRecordedDomain(), hasCondition(Available).withStatus(TRUE));
-  }
-
-  @Test
-  void whenReplicaCountNotWithinMaxUnavailableOfReplicas_domainIsNotAvailable() {
-    configureDomain().configureCluster("cluster1").withReplicas(20).withMaxUnavailable(1);
-    defineScenario().addDynamicCluster("cluster1", 0, 4).build();
-
-    updateDomainStatus();
-
-    assertThat(getRecordedDomain(), hasCondition(Available).withStatus(FALSE));
-  }
-
-  @Test
-  void withNonClusteredServerNotStarting_domainIsNotAvailable() {
-    defineScenario().withServers("server1").notStarting("server1").build();
-
-    updateDomainStatus();
-
-    assertThat(getRecordedDomain(), hasCondition(Available).withStatus(FALSE));
-  }
-
-  @Test
-  void whenNoServersInAClusterAreRunning_domainIsNotAvailable() {
-    defineScenario()
-          .withCluster("cluster1", "ms1")
-          .withServersReachingState(STARTING_STATE, "ms1").build();
-
-    updateDomainStatus();
-
-    assertThat(getRecordedDomain(), hasCondition(Available).withStatus(FALSE));
-  }
-
-  @Test
-  void withServersShuttingDown_domainIsNotCompleted() {
-    defineScenario().withServers("server1").withServersReachingState(SHUTTING_DOWN_STATE, "server1").build();
-
-    updateDomainStatus();
-
-    assertThat(getRecordedDomain(), hasCondition(Available).withStatus(FALSE));
-    assertThat(getRecordedDomain(), hasCondition(Completed).withStatus(FALSE));
-  }
-
-  @Test
-  void withAllServersShutdown_domainIsCompleted() {   // !!!! can the admin server be NOT started?
-    defineScenario()
-          .withServers("server1")
-          .notStarting(ADMIN, "server1")
-          .withServersReachingState(SHUTDOWN_STATE, ADMIN, "server1").build();
-
-    updateDomainStatus();
-
-    assertThat(getRecordedDomain(), hasCondition(Available).withStatus(FALSE));
-    assertThat(getRecordedDomain(), hasCondition(Completed).withStatus(TRUE));
-  }
-
-  @Test
-  void withClusterIntentionallyShutdown_domainIsCompleted() {
-    defineScenario()
-          .withCluster("cluster1", "ms1", "ms2")
-          .notStarting("ms1", "ms2")
-          .build();
-
-    updateDomainStatus();
-
-    assertThat(getRecordedDomain(), hasCondition(Available).withStatus(FALSE));
-    assertThat(getRecordedDomain(), hasCondition(Completed).withStatus(TRUE));
-  }
-
-  @Test
-  void whenNonClusteredServerNotReady_domainIsNotAvailable() {
-    defineScenario()
-          .withServers("server0")
-          .withCluster("clusterA", "server1", "server2")
-          .withServersReachingState(STANDBY_STATE, "server0")
-          .build();
-
-    updateDomainStatus();
-
-    assertThat(getRecordedDomain(), hasCondition(Available).withStatus(FALSE));
-    assertThat(getRecordedDomain(), hasCondition(Completed).withStatus(FALSE));
-  }
-
-  @Test
-  void whenNoClustersAndAllNonClusteredServersRunning_domainIsAvailableAndComplete() {
-    defineScenario().withServers("server1", "server2").build();
-
-    updateDomainStatus();
-
-    assertThat(getRecordedDomain(), hasCondition(Available).withStatus(TRUE));
-    assertThat(getRecordedDomain(), hasCondition(Completed).withStatus(TRUE));
-  }
-
-  @Test
-  void whenClusterIntentionallyShutDownAndAllNonClusteredServersRunning_domainIsAvailableAndComplete() {
-    defineScenario()
-          .withServers("server1", "server2")
-          .withCluster("clusterA", "server3", "server4")
-          .notStarting("server3", "server4")
-          .build();
-
-    updateDomainStatus();
-
-    assertThat(getRecordedDomain(), hasCondition(Available).withStatus(TRUE));
-    assertThat(getRecordedDomain(), hasCondition(Completed).withStatus(TRUE));
-  }
-
-  @Test
-  void whenNoMoreThanMaxUnavailableServersNotRunningInACluster_domainIsAvailable() {
-    configureDomain().configureCluster("clusterA").withMaxUnavailable(2);
-    defineScenario()
-          .withCluster("clusterA", "server1", "server2", "server3", "server4")
-          .withServersReachingState(SHUTDOWN_STATE, "server3", "server4")
-          .build();
-
-    updateDomainStatus();
-
-    assertThat(getRecordedDomain(), hasCondition(Available).withStatus(TRUE));
-    assertThat(getRecordedDomain(), hasCondition(Completed).withStatus(FALSE));
-  }
-
-  @Test
-  void whenTooManyServersNotRunningInACluster_domainIsNotAvailable() {
-    configureDomain().configureCluster("clusterA").withReplicas(4).withMaxUnavailable(2);
-    defineScenario()
-          .withCluster("clusterA", "server1", "server2", "server3", "server4")
-          .withServersReachingState(SHUTDOWN_STATE, "server2", "server3", "server4")
-          .build();
-
-    updateDomainStatus();
-
-    assertThat(getRecordedDomain(), hasCondition(Available).withStatus(FALSE));
-    assertThat(getRecordedDomain(), hasCondition(Completed).withStatus(FALSE));
-  }
-
-  @Test
-  void whenNoServersRunningInCluster_domainIsNotAvailable() {
-    configureDomain().configureCluster("clusterA").withMaxUnavailable(2);
-    defineScenario()
-          .withCluster("clusterA", "server1", "server2")
-          .withServersReachingState(SHUTDOWN_STATE, "server1", "server2")
-          .build();
-
-    updateDomainStatus();
-
-    assertThat(getRecordedDomain(), not(hasCondition(Available).withStatus(TRUE)));
-    assertThat(getRecordedDomain(), hasCondition(Completed).withStatus(FALSE));
-  }
-
-  @Test
-  void whenDomainWasAvailableAndNoLongerIs_domainAvailableConditionIsChangedToFalse() {
-    domain.getStatus().addCondition(new DomainCondition(Available).withStatus(TRUE));
-    configureDomain().configureCluster("clusterA").withMaxUnavailable(2);
-    defineScenario()
-          .withCluster("clusterA", "server1", "server2")
-          .withServersReachingState(SHUTDOWN_STATE, "server1", "server2")
-          .build();
-
-    updateDomainStatus();
-
-    assertThat(getRecordedDomain(), hasCondition(Available).withStatus(FALSE));
-    assertThat(getRecordedDomain(), not(hasCondition(Available).withStatus(TRUE)));
-    assertThat(getRecordedDomain(), hasCondition(Completed).withStatus(FALSE));
-  }
-
-  @Test
-  void whenAllServersRunningAndAvailableConditionFound_dontGenerateAvailableEvent() {
-    domain.getStatus().addCondition(new DomainCondition(Available).withStatus(TRUE));
-    defineScenario()
-        .withCluster("clusterA", "server1")
-        .withCluster("clusterB", "server2")
-        .build();
-
-    updateDomainStatus();
-
-    assertThat(getEvents().stream().anyMatch(this::isDomainAvailableEvent), is(false));
-  }
-
-  private boolean isDomainAvailableEvent(CoreV1Event e) {
-    return DOMAIN_AVAILABLE_EVENT.equals(e.getReason());
-  }
-
-  private boolean isDomainUnavailableEvent(CoreV1Event e) {
-    return DOMAIN_UNAVAILABLE_EVENT.equals(e.getReason());
-  }
-
-  private boolean isDomainFailedReplicasTooHighEvent(CoreV1Event e) {
-    return DOMAIN_FAILED_EVENT.equals(e.getReason()) && e.getMessage().contains(REPLICAS_TOO_HIGH_ERROR);
-  }
-
-  @Test
-  void whenAllServersRunningAndAvailableConditionNotFoundCompletedConditionNotFound_generateCompletedEvent() {
-    domain.getStatus()
-        .addCondition(new DomainCondition(Available).withStatus(FALSE))
-        .addCondition(new DomainCondition(Completed).withStatus(FALSE));
-    defineScenario()
-        .withCluster("clusterA", "server1")
-        .withCluster("clusterB", "server2")
-        .build();
-
-    updateDomainStatus();
-
-    assertThat(getEvents().stream().anyMatch(this::isDomainCompletedEvent), is(true));
-  }
-
-  @Test
-  void whenAllServersRunningAndAvailableConditionNotFoundCompletedConditionNotFound_generateTwoEventsInOrder() {
-    domain.getStatus()
-        .addCondition(new DomainCondition(Available).withStatus(FALSE))
-        .addCondition(new DomainCondition(Completed).withStatus(FALSE));
-    defineScenario()
-        .withCluster("clusterA", "server1")
-        .withCluster("clusterB", "server2")
-        .build();
-    testSupport.doOnCreate(EVENT, this::setUniqueCreationTimestamp);
-
-    updateDomainStatus();
-
-    assertThat(getEvents().stream().sorted(this::compareEvents).collect(Collectors.toList()),
-        contains(eventWithReason(DOMAIN_AVAILABLE_EVENT), eventWithReason(DOMAIN_COMPLETED_EVENT)));
-  }
-
-  private void setUniqueCreationTimestamp(Object event) {
-    ((CoreV1Event) event).getMetadata().creationTimestamp(SystemClock.now());
-    SystemClockTestSupport.increment();
-  }
-
-  private int compareEvents(CoreV1Event event1, CoreV1Event event2) {
-    return getCreationStamp(event1).compareTo(getCreationStamp(event2));
-  }
-
-  private OffsetDateTime getCreationStamp(CoreV1Event event) {
-    return Optional.ofNullable(event)
-        .map(CoreV1Event::getMetadata)
-        .map(V1ObjectMeta::getCreationTimestamp)
-        .orElse(OffsetDateTime.MIN);
-  }
-
-  static class EventMatcher extends TypeSafeDiagnosingMatcher<CoreV1Event> {
-    private final String expectedReason;
-
-    private EventMatcher(String expectedReason) {
-      this.expectedReason = expectedReason;
-    }
-
-    static EventMatcher eventWithReason(String expectedReason) {
-      return new EventMatcher(expectedReason);
-    }
-
-    @Override
-    protected boolean matchesSafely(CoreV1Event coreV1Event, Description description) {
-      if (expectedReason.equals(coreV1Event.getReason())) {
-        return true;
-      } else {
-        description.appendText(coreV1Event.getReason());
-        return false;
-      }
-    }
-
-    @Override
-    public void describeTo(Description description) {
-      description.appendText(expectedReason);
-    }
-  }
-
-  @Test
-  void whenAllServersRunningAndAvailableConditionNotFoundCompletedConditionNotFound_generateAvailableEvent() {
-    domain.getStatus()
-        .addCondition(new DomainCondition(Available).withStatus(FALSE))
-        .addCondition(new DomainCondition(Completed).withStatus(FALSE));
-    defineScenario()
-        .withCluster("clusterA", "server1")
-        .withCluster("clusterB", "server2")
-        .build();
-
-    updateDomainStatus();
-
-    assertThat(getEvents().stream().anyMatch(this::isDomainAvailableEvent), is(true));
-  }
-
-  @Test
-  void whenUnexpectedServersRunningAndAvailableConditionNotFound_generateAvailableEvent() {
-    domain.getStatus()
-        .addCondition(new DomainCondition(Available).withStatus(FALSE));
-    defineScenario()
-        .withCluster("clusterA", "server1")
-        .withCluster("clusterB", "server2")
-        .withServersReachingState("Unknown","server3")
-        .build();
-
-    updateDomainStatus();
-
-    assertThat(getEvents().stream().anyMatch(this::isDomainAvailableEvent), is(true));
-  }
-
-  @Test
-  void whenNoServerRunningAndAvailableConditionFound_generateUnavailableEvent() {
-    domain.getStatus()
-        .addCondition(new DomainCondition(Available).withStatus("True"));
-    defineScenario()
-        .withServers("server1", "server2")
-        .withServersReachingState(SHUTDOWN_STATE, "server1", "server2")
-        .build();
-
-    updateDomainStatus();
-
-    assertThat(getEvents().stream().anyMatch(this::isDomainUnavailableEvent), is(true));
-  }
-
-  @Test
-  void whenExpectedServerRunningAndAvailableConditionFound_dontGenerateUnavailableEvent() {
-    domain.getStatus()
-        .addCondition(new DomainCondition(Available).withStatus("True"));
-    defineScenario()
-        .withServers("server1", "server2")
-        .build();
-
-    updateDomainStatus();
-
-    assertThat(getEvents().stream().anyMatch(this::isDomainUnavailableEvent), is(false));
-  }
-
-  private DomainConfigurator configureDomain() {
-    return DomainConfiguratorFactory.forDomain(domain);
-  }
-
-  private void defineServerPod(String serverName) {
-    info.setServerPod(serverName, createPod(serverName));
-  }
-
-  private V1Pod createPod(String serverName) {
-    return new V1Pod().metadata(createPodMetadata(serverName)).spec(new V1PodSpec());
-  }
-
-  @Test
-=======
->>>>>>> 9f81b953
   void whenDomainLacksStatus_failedStepUpdatesDomainWithFailedTrueAndException() {
     domain.setStatus(null);
 
@@ -1049,58 +134,12 @@
     assertThat(getEvents().stream().anyMatch(this::isDomainAbortedEvent), is(true));
   }
 
-<<<<<<< HEAD
+  private List<CoreV1Event> getEvents() {
+    return testSupport.getResources(EVENT);
+  }
+
   private boolean isDomainAbortedEvent(CoreV1Event e) {
     return DOMAIN_FAILED_EVENT.equals(e.getReason()) && e.getMessage().contains(ABORTED_ERROR);
-  }
-
-  @Test
-  void whenPacketNotPopulatedBeforeUpdateServerStatus_resourceVersionUpdated() {
-    setupInitialServerStatus();
-    String cachedResourceVersion = getRecordedDomain().getMetadata().getResourceVersion();
-
-    // Clear the server maps in the packet, and run StatusUpdateStep, the domain resource
-    // version should be updated because server health information is removed from domain status.
-    clearPacketServerStatusMaps();
-    updateDomainStatus();
-
-    assertThat(getRecordedDomain().getMetadata().getResourceVersion(), not(cachedResourceVersion));
-  }
-
-  @Test
-  void whenPacketPopulatedBeforeUpdateServerStatus_resourceVersionNotUpdated() {
-    setupInitialServerStatus();
-    String cachedResourceVersion = getRecordedDomain().getMetadata().getResourceVersion();
-
-    // Clear the server maps in the packet, run StatusUpdateStep after running 
-    // PopulatePacketServerMapsStep, the domain resource version should NOT be updated because
-    // the server maps are populated in the packet with the existing server status
-    clearPacketServerStatusMaps();
-
-    testSupport.runSteps(
-        Step.chain(processor.createPopulatePacketServerMapsStep(),
-            DomainStatusUpdater.createStatusUpdateStep(endStep)));
-
-    assertThat(getRecordedDomain().getMetadata().getResourceVersion(), equalTo(cachedResourceVersion));
-  }
-
-  private void setupInitialServerStatus() {
-    defineScenario()
-          .withCluster("clusterA", "server1")
-          .withCluster("clusterB", "server2")
-          .withServersReachingState(SHUTDOWN_STATE, "server2")
-          .build();
-
-    // Run StatusUpdateStep with server maps in the packet to set up the initial domain status
-    updateDomainStatus();
-=======
-  private List<CoreV1Event> getEvents() {
-    return testSupport.getResources(EVENT);
->>>>>>> 9f81b953
-  }
-
-  private boolean isDomainProcessingAbortedEvent(CoreV1Event e) {
-    return DOMAIN_PROCESSING_ABORTED_EVENT.equals(e.getReason());
   }
 
   private Domain getRecordedDomain() {
