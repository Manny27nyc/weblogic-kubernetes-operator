--- conflicted
+++ resolved
@@ -645,15 +645,6 @@
    * @param oneArchiveContainsMultiApps whether one archive contains multiple apps
    * @return image name with tag
    */
-<<<<<<< HEAD
-  public static String createMiiImageAndVerify(
-      String miiImageNameBase,
-      List<String> wdtModelList,
-      List<String> appSrcDirList,
-      String baseImageName,
-      String baseImageTag,
-      String domainType) {
-=======
   public static String createMiiImageAndVerify(String miiImageNameBase,
                                                List<String> wdtModelList,
                                                List<String> appSrcDirList,
@@ -661,7 +652,6 @@
                                                String baseImageTag,
                                                String domainType,
                                                boolean oneArchiveContainsMultiApps) {
->>>>>>> 1b8d2fda
 
     // create unique image name with date
     DateFormat dateFormat = new SimpleDateFormat("yyyy-MM-dd");
@@ -699,15 +689,6 @@
 
       if (buildAppDirList.size() != 0 && buildAppDirList.get(0) != null) {
         // build an application archive using what is in resources/apps/APP_NAME
-<<<<<<< HEAD
-        assertTrue(buildAppArchive(defaultAppParams()
-                .srcDirList(buildAppDirList)),
-            String.format("Failed to create app archive for %s", buildAppDirList.get(0)));
-
-        // build the archive list
-        String zipFile = String.format("%s/%s.zip", ARCHIVE_DIR, buildAppDirList.get(0));
-        archiveList.add(zipFile);
-=======
         String zipFile = "";
         if (oneArchiveContainsMultiApps) {
           assertTrue(buildAppArchive(defaultAppParams()
@@ -727,7 +708,6 @@
             archiveList.add(zipFile);
           }
         }
->>>>>>> 1b8d2fda
       }
     }
 
@@ -926,21 +906,6 @@
    * @param expectedServerNames list of managed servers in the cluster before scale, if curlCmd is null,
    *                            set expectedServerNames to null too
    */
-<<<<<<< HEAD
-  public static void scaleAndVerifyCluster(
-      String clusterName,
-      String domainUid,
-      String domainNamespace,
-      String manageServerPodNamePrefix,
-      int replicasBeforeScale,
-      int replicasAfterScale,
-      boolean withRestApi,
-      int externalRestHttpsPort,
-      String opNamespace,
-      String opServiceAccount,
-      String curlCmd,
-      List<String> expectedServerNames) {
-=======
   public static void scaleAndVerifyCluster(String clusterName,
                                            String domainUid,
                                            String domainNamespace,
@@ -959,7 +924,6 @@
                                            String curlCmdForWLDFApp,
                                            String curlCmd,
                                            List<String> expectedServerNames) {
->>>>>>> 1b8d2fda
 
     // get the original managed server pod creation timestamp before scale
     List<DateTime> listOfPodCreationTimestamp = new ArrayList<>();
