--- conflicted
+++ resolved
@@ -31,31 +31,6 @@
 public class ITOperator extends BaseTest {
 
   // property file used to customize operator properties for operator inputs yaml
-<<<<<<< HEAD
-  private static String op1YamlFile = "operator1.yaml";
-  private static String op2YamlFile = "operator2.yaml";
-  private static final String opForDelYamlFile1 = "operator_del1.yaml";
-  private static final String opForDelYamlFile2 = "operator_del2.yaml";
-  private static final String opForBackwardCompatibility = "operator_bc.yaml";
-
-  // property file used to customize domain properties for domain inputs yaml
-  private static String domain1YamlFile = "domain1.yaml";
-  private static String domain2YamlFile = "domain2.yaml";
-  private static String domain3YamlFile = "domain3.yaml";
-  private static String domain4YamlFile = "domain4.yaml";
-  private static String domain5YamlFile = "domain5.yaml";
-  private static String domain6YamlFile = "domain6.yaml";
-  private static String domain7YamlFile = "domain7.yaml";
-  private static String domain8YamlFile = "domain8.yaml";
-  private static final String domain1ForDelValueYamlFile = "domain_del_1.yaml";
-  private static final String domain2ForDelValueYamlFile = "domain_del_2.yaml";
-  private static final String domain3ForDelValueYamlFile = "domain_del_3.yaml";
-  private static String domain9YamlFile = "domain9.yaml";
-  private static String domain10YamlFile = "domain10.yaml";
-  private static String domain11YamlFile = "domain11.yaml";
-  private static String domain12YamlFile = "domain12.yaml";
-  private static String domainTraefikIngressYamlFile = "domainTraefikIngress.yaml";
-=======
   private static String operator1File = "operator1.yaml";
   private static String operator2File = "operator2.yaml";
   private static final String operator_bcFile = "operator_bc.yaml";
@@ -67,9 +42,8 @@
   private static String domainadminonlyFile = "domainadminonly.yaml";
   private static String domainrecyclepolicyFile = "domainrecyclepolicy.yaml";
   private static String domainsampledefaultsFile = "domainsampledefaults.yaml";
->>>>>>> 2f9c51c0
-
-  // property file used to configure constants for integration tests
+
+ // property file used to configure constants for integration tests
   private static String appPropsFile = "OperatorIT.properties";
 
   private static Operator operator1, operator2;
