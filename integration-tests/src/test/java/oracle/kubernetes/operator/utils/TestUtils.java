// Copyright 2018, Oracle Corporation and/or its affiliates.  All rights reserved.
// Licensed under the Universal Permissive License v 1.0 as shown at
// http://oss.oracle.com/licenses/upl.

package oracle.kubernetes.operator.utils;

import java.io.File;
import java.io.FileInputStream;
import java.io.FileWriter;
import java.io.InputStream;
import java.security.KeyStore;
import java.util.HashMap;
import java.util.Map;
import java.util.Properties;
import java.util.logging.Logger;
import javax.ws.rs.client.Client;
import javax.ws.rs.client.ClientBuilder;
import javax.ws.rs.client.Entity;
import javax.ws.rs.client.Invocation.Builder;
import javax.ws.rs.client.WebTarget;
import javax.ws.rs.core.HttpHeaders;
import javax.ws.rs.core.MediaType;
import javax.ws.rs.core.Response;
import oracle.kubernetes.operator.BaseTest;
import org.glassfish.jersey.jsonp.JsonProcessingFeature;
import org.yaml.snakeyaml.DumperOptions;
import org.yaml.snakeyaml.Yaml;

public class TestUtils {
  private static final Logger logger = Logger.getLogger("OperatorIT", "OperatorIT");

  /**
   * @param cmd - kubectl get pod <podname> -n namespace
   * @throws Exception
   */
  public static void checkPodReady(String podName, String domainNS) throws Exception {
    StringBuffer cmd = new StringBuffer();
    cmd.append("kubectl get pod ").append(podName).append(" -n ").append(domainNS);

    // check for admin pod
    checkCmdInLoop(cmd.toString(), "1/1", podName);
  }

  /** @param cmd - kubectl get pod <podname> -n namespace */
  public static void checkPodCreated(String podName, String domainNS) throws Exception {

    StringBuffer cmd = new StringBuffer();
    cmd.append("kubectl get pod ").append(podName).append(" -n ").append(domainNS);

    // check for admin pod
    checkCmdInLoop(cmd.toString(), "Running", podName);
  }

  /**
   * @param cmd - kubectl get service <servicename> -n namespace
   * @throws Exception
   */
  public static void checkServiceCreated(String serviceName, String domainNS) throws Exception {
    int i = 0;
    StringBuffer cmd = new StringBuffer();
    cmd.append("kubectl get service ").append(serviceName).append(" -n ").append(domainNS);

    // check for service
    while (i < BaseTest.getMaxIterationsPod()) {
      ExecResult result = ExecCommand.exec(cmd.toString());

      // service might not have been created
      if (result.exitValue() != 0
          || (result.exitValue() == 0 && !result.stdout().contains(serviceName))) {
        logger.info("Output for " + cmd + "\n" + result.stdout() + "\n " + result.stderr());

        // check for last iteration
        if (i == (BaseTest.getMaxIterationsPod() - 1)) {
          throw new RuntimeException("FAILURE: service is not created, exiting!");
        }
        logger.info(
            "Service is not created Ite ["
                + i
                + "/"
                + BaseTest.getMaxIterationsPod()
                + "], sleeping "
                + BaseTest.getWaitTimePod()
                + " seconds more");
        Thread.sleep(BaseTest.getWaitTimePod() * 1000);
        i++;
      } else {
        logger.info("Service " + serviceName + " is Created");
        break;
      }
    }
  }

  /**
   * @param map - map with attributes
   * @param generatedInputYamlFile - output file with replaced values
   * @throws Exception
   */
  public static void createInputFile(Map<String, Object> map, String generatedInputYamlFile)
      throws Exception {
    logger.info("Creating input yaml file at " + generatedInputYamlFile);

    DumperOptions options = new DumperOptions();
    options.setDefaultFlowStyle(DumperOptions.FlowStyle.BLOCK);
    options.setPrettyFlow(true);

    Yaml yaml = new Yaml(options);
    java.io.FileWriter writer = new java.io.FileWriter(generatedInputYamlFile);
    yaml.dump(map, writer);
    writer.close();
  }

  public static String getHostName() throws Exception {
    if (System.getenv("K8S_NODEPORT_HOST") != null) {
      return System.getenv("K8S_NODEPORT_HOST");
    } else {
      ExecResult result = ExecCommand.exec("hostname | awk -F. '{print $1}'");
      return result.stdout().trim();
    }
  }

  public static int getClusterReplicas(String domainUid, String clusterName, String domainNS)
      throws Exception {
    StringBuffer cmd = new StringBuffer();
    cmd.append("kubectl get domain ")
        .append(domainUid)
        .append(" -n ")
        .append(domainNS)
<<<<<<< HEAD
        .append(" -o jsonpath='{.spec.clusters[?(@.clusterName == \"")
=======
        .append(" -o jsonpath='{.spec.clusters.")
>>>>>>> b6d850e2
        .append(clusterName)
        .append(".replicas }'");
    logger.fine("getClusterReplicas cmd =" + cmd);
    ExecResult result = ExecCommand.exec(cmd.toString());
    int replicas = 0;
    if (result.exitValue() == 0) {
      try {
        replicas = new Integer(result.stdout().trim()).intValue();
      } catch (NumberFormatException nfe) {
        throw new RuntimeException(
            "FAILURE: Kubectl command " + cmd + " returned non-integer value " + replicas);
      }
    } else {
      throw new RuntimeException("FAILURE: Kubectl command " + cmd + " failed " + result.stderr());
    }
    return replicas;
  }

  public static void checkPodDeleted(String podName, String domainNS) throws Exception {
    StringBuffer cmd = new StringBuffer();
    cmd.append("kubectl -n ")
        .append(domainNS)
        .append(" get pod ")
        .append(podName)
        .append(" | grep \"^")
        .append(podName)
        .append(" \" | wc -l");
    checkCmdInLoopForDelete(cmd.toString(), "\"" + podName + "\" not found", podName);
  }

  public static void checkDomainDeleted(String domainUid, String domainNS) throws Exception {

    StringBuffer cmd = new StringBuffer();
    cmd.append("kubectl get domain ")
        .append(domainUid)
        .append(" -n ")
        .append(domainNS)
        .append(" | egrep ")
        .append(domainUid)
        .append(" | wc -l");

    checkCmdInLoopForDelete(cmd.toString(), "\"" + domainUid + "\" not found", domainUid);
  }

  public static void deletePVC(String pvcName, String namespace) throws Exception {
    StringBuffer cmd = new StringBuffer("kubectl delete pvc ");
    cmd.append(pvcName).append(" -n ").append(namespace);
    logger.info("Deleting PVC " + cmd);
    ExecCommand.exec(cmd.toString());
  }

  public static boolean checkPVReleased(String pvBaseName, String namespace) throws Exception {
    StringBuffer cmd = new StringBuffer("kubectl get pv ");
    cmd.append(pvBaseName).append("-pv -n ").append(namespace);

    int i = 0;
    while (i < BaseTest.getMaxIterationsPod()) {
      logger.info("Checking if PV is Released " + cmd);
      ExecResult result = ExecCommand.exec(cmd.toString());
      if (result.exitValue() != 0
          || result.exitValue() == 0 && !result.stdout().contains("Released")) {
        if (i == (BaseTest.getMaxIterationsPod() - 1)) {
          throw new RuntimeException("FAILURE: PV is not in Released status, exiting!");
        }
        logger.info("PV is not in Released status," + result.stdout() + "\n " + result.stderr());
        Thread.sleep(BaseTest.getWaitTimePod() * 1000);
        i++;

      } else {
        logger.info("PV is in Released status," + result.stdout());
        break;
      }
    }
    return true;
  }
  /**
   * First, kill the mgd server process in the container three times to cause the node manager to
   * mark the server 'failed not restartable'. This in turn is detected by the liveness probe, which
   * initiates a pod restart.
   *
   * @param domainUid
   * @param serverName
   * @param namespace
   * @throws Exception
   */
  public static void testWlsLivenessProbe(String domainUid, String serverName, String namespace)
      throws Exception {
    String podName = domainUid + "-" + serverName;
    int initialRestartCnt = getPodRestartCount(podName, namespace);
    String filePath =
        BaseTest.getUserProjectsDir() + "/weblogic-domains/" + domainUid + "/killserver.sh";
    // create file to kill server process
    FileWriter fw = new FileWriter(filePath);
    fw.write("#!/bin/bash\n");
    fw.write("kill -9 `jps | grep Server | awk '{print $1}'`");
    fw.close();
    new File(filePath).setExecutable(true, false);

    // copy file to pod
    kubectlcp(filePath, "/shared/killserver.sh", podName, namespace);

    // kill server process 3 times
    for (int i = 0; i < 3; i++) {
      kubectlexecNoCheck(podName, namespace, "/shared/killserver.sh");
      Thread.sleep(2 * 1000);
    }
    // one more time so that liveness probe restarts
    kubectlexecNoCheck(podName, namespace, "/shared/killserver.sh");

    long startTime = System.currentTimeMillis();
    long maxWaitMillis = 180 * 1000;
    while (true) {
      long currentTime = System.currentTimeMillis();
      int finalRestartCnt = getPodRestartCount(podName, namespace);
      if ((finalRestartCnt - initialRestartCnt) == 1) {
        logger.info("WLS liveness probe test is successful.");
        break;
      }
      logger.info("Waiting for liveness probe to restart the pod");
      if ((currentTime - startTime) > maxWaitMillis) {
        throw new RuntimeException(
            "WLS liveness probe is not working within " + maxWaitMillis / 1000 + " seconds");
      }
      Thread.sleep(5 * 1000);
    }
  }

  public static int getPodRestartCount(String podName, String namespace) throws Exception {
    StringBuffer cmd = new StringBuffer("kubectl describe pod ");
    cmd.append(podName)
        .append(" --namespace ")
        .append(namespace)
        .append(" | egrep Restart | awk '{print $3}'");

    ExecResult result = ExecCommand.exec(cmd.toString());
    if (result.exitValue() != 0) {
      throw new RuntimeException(
          "FAIL: Couldn't find the pod " + podName + " in namespace " + namespace);
    }
    return new Integer(result.stdout().trim()).intValue();
  }

  public static void kubectlcp(
      String srcFileOnHost, String destLocationInPod, String podName, String namespace)
      throws Exception {
    StringBuffer cmdTocp = new StringBuffer("kubectl cp ");
    cmdTocp
        .append(srcFileOnHost)
        .append(" ")
        .append(namespace)
        .append("/")
        .append(podName)
        .append(":")
        .append(destLocationInPod);

    logger.info("Command to copy file " + cmdTocp);
    ExecResult result = ExecCommand.exec(cmdTocp.toString());
    if (result.exitValue() != 0) {
      throw new RuntimeException(
          "FAILURE: kubectl cp command " + cmdTocp + " failed, returned " + result.stderr());
    }
  }

  public static ExecResult kubectlexecNoCheck(String podName, String namespace, String scriptPath)
      throws Exception {

    StringBuffer cmdKubectlSh = new StringBuffer("kubectl -n ");
    cmdKubectlSh
        .append(namespace)
        .append(" exec -it ")
        .append(podName)
        .append(" ")
        .append(scriptPath);

    logger.info("Command to call kubectl sh file " + cmdKubectlSh);
    return ExecCommand.exec(cmdKubectlSh.toString());
  }

  public static void kubectlexec(String podName, String namespace, String scriptPath)
      throws Exception {

    ExecResult result = kubectlexecNoCheck(podName, namespace, scriptPath);
    if (result.exitValue() != 0) {
      throw new RuntimeException("FAILURE: command failed, returned " + result.stderr());
    }
  }

  public static int makeOperatorPostRestCall(
      String operatorNS, String url, String jsonObjStr, String userProjectsDir) throws Exception {
    return makeOperatorRestCall(operatorNS, url, jsonObjStr, userProjectsDir);
  }

  public static int makeOperatorGetRestCall(String operatorNS, String url, String userProjectsDir)
      throws Exception {
    return makeOperatorRestCall(operatorNS, url, null, userProjectsDir);
  }

  private static int makeOperatorRestCall(
      String operatorNS, String url, String jsonObjStr, String userProjectsDir) throws Exception {
    // get access token
    String token = getAccessToken(operatorNS);
    logger.info("token =" + token);

    KeyStore myKeyStore = createKeyStore(operatorNS, userProjectsDir);

    Builder request = createRESTRequest(myKeyStore, url, token);

    Response response = null;
    int i = 0;
    while (i < BaseTest.getMaxIterationsPod() / 2) {
      try {
        // Post scaling request to Operator
        if (jsonObjStr != null) {
          response = request.post(Entity.json(jsonObjStr));
        } else {
          response = request.get();
        }
      } catch (Exception ex) {
        logger.info("Got exception " + ex.getMessage());
        i++;
        if (ex.getMessage().contains("java.net.ConnectException: Connection refused")) {
          logger.info("Sleeping 5 more seconds and try again");
          Thread.sleep(5 * 1000);
          continue;
        }
      }
      break;
    }
    logger.info("response: " + response.toString());

    int returnCode = response.getStatus();
    // Verify
    if (returnCode == 204 || returnCode == 200) {
      logger.info("response code is " + returnCode);
      logger.info("Response is " + response.readEntity(String.class));
    } else {
      throw new RuntimeException("Response " + response.readEntity(String.class));
    }

    response.close();
    // javaClient.close();

    return returnCode;
  }

  public static String getAccessToken(String operatorNS) throws Exception {
    StringBuffer secretCmd = new StringBuffer("kubectl get serviceaccount weblogic-operator ");
    secretCmd.append(" -n ").append(operatorNS).append(" -o jsonpath='{.secrets[0].name}'");

    ExecResult result = ExecCommand.exec(secretCmd.toString());
    if (result.exitValue() != 0) {
      throw new RuntimeException(
          "FAILED: command " + secretCmd + " failed to get the secret name for Operator");
    }
    // String secretName = TestUtils.executeCommandStrArray(secretCmd.toString()).trim();
    String secretName = result.stdout().trim();
    StringBuffer etokenCmd = new StringBuffer("kubectl get secret ");
    etokenCmd
        .append(secretName)
        .append(" -n ")
        .append(operatorNS)
        .append(" -o jsonpath='{.data.token}'");
    result = ExecCommand.exec(etokenCmd.toString());
    if (result.exitValue() != 0) {
      throw new RuntimeException(
          "FAILED: command " + etokenCmd + " failed to get secret token for Operator");
    }
    String etoken = result.stdout().trim();
    return ExecCommand.exec("echo " + etoken + " | base64 --decode").stdout().trim();
  }

  public static String getExternalOperatorCertificate(String operatorNS, String userProjectsDir)
      throws Exception {

    File certFile =
        new File(userProjectsDir + "/weblogic-operators/" + operatorNS + "/operator.cert.pem");

    StringBuffer opCertCmd = new StringBuffer("kubectl get cm -n ");
    opCertCmd
        .append(operatorNS)
        .append(" weblogic-operator-cm -o jsonpath='{.data.externalOperatorCert}'");

    ExecResult result = ExecCommand.exec(opCertCmd.toString());
    if (result.exitValue() != 0) {
      throw new RuntimeException(
          "FAILED: command to get externalOperatorCert " + opCertCmd + " failed.");
    }

    // logger.info("opCertCmd ="+opCertCmd);
    String opCert = result.stdout().trim();
    // logger.info("opCert ="+opCert);

    StringBuffer opCertDecodeCmd = new StringBuffer("echo ");
    opCertDecodeCmd
        .append(opCert)
        .append(" | base64 --decode > ")
        .append(certFile.getAbsolutePath());

    String decodedOpCert = ExecCommand.exec(opCertDecodeCmd.toString()).stdout().trim();
    return certFile.getAbsolutePath();
  }

  public static String getExternalOperatorKey(String operatorNS, String userProjectsDir)
      throws Exception {
    File keyFile =
        new File(userProjectsDir + "/weblogic-operators/" + operatorNS + "/operator.key.pem");

    StringBuffer opKeyCmd = new StringBuffer("grep externalOperatorKey: ");
    opKeyCmd
        .append(userProjectsDir)
        .append("/weblogic-operators/")
        .append(operatorNS)
        .append("/weblogic-operator-values.yaml | awk '{ print $2 }'");

    ExecResult result = ExecCommand.exec(opKeyCmd.toString());
    if (result.exitValue() != 0) {
      throw new RuntimeException(
          "FAILED: command to get externalOperatorKey " + opKeyCmd + " failed.");
    }
    String opKey = result.stdout().trim();
    // logger.info("opKey ="+opKey);

    StringBuffer opKeyDecodeCmd = new StringBuffer("echo ");
    opKeyDecodeCmd.append(opKey).append(" | base64 --decode > ").append(keyFile.getAbsolutePath());

    String decodedOpKey = ExecCommand.exec(opKeyDecodeCmd.toString()).stdout().trim();
    return keyFile.getAbsolutePath();
  }

  public static String getGitBranchName() throws Exception {
    String cmd = "git branch | grep \\* | cut -d ' ' -f2-";
    ExecResult result = ExecCommand.exec(cmd);
    if (result.exitValue() != 0) {
      throw new RuntimeException("FAILED: command " + cmd + " failed");
    }
    return result.stdout().trim();
  }

  public static Operator createOperator(String opYamlFile) throws Exception {
    // create op
    Operator operator = new Operator(opYamlFile);

    logger.info("Check Operator status");
    operator.verifyPodCreated();
    operator.verifyOperatorReady();
    operator.verifyExternalRESTService();

    return operator;
  }

  public static Domain createDomain(String inputYaml) throws Exception {
    logger.info("Creating domain with yaml, waiting for the script to complete execution");
    Domain domain = new Domain(inputYaml);
    domain.verifyDomainCreated();
    return domain;
  }

  public static Map<String, Object> loadYaml(String yamlFile) throws Exception {
    // read input domain yaml to test
    Map<String, Object> map = new HashMap<String, Object>();
    Yaml yaml = new Yaml();
    InputStream is = TestUtils.class.getClassLoader().getResourceAsStream(yamlFile);
    map = yaml.load(is);
    is.close();
    return map;
  }

  public static Properties loadProps(String propsFile) throws Exception {
    Properties props = new Properties();
    // check file exists
    File f = new File(TestUtils.class.getClassLoader().getResource(propsFile).getFile());
    if (!f.exists()) {
      throw new IllegalArgumentException("FAILURE: Invalid properties file " + propsFile);
    }

    // load props
    FileInputStream inStream = new FileInputStream(f);
    props.load(inStream);
    inStream.close();

    return props;
  }

  public static void renewK8sClusterLease(String projectRoot, String leaseId) throws Exception {
    if (leaseId != "") {
      logger.info("Renewing lease for leaseId " + leaseId);
      String command = projectRoot + "/src/integration-tests/bash/lease.sh -r " + leaseId;
      ExecResult execResult = ExecCommand.exec(command);
      if (execResult.exitValue() != 0) {
        logger.info(
            "ERROR: Could not renew lease on k8s cluster for LEASE_ID="
                + leaseId
                + "Used "
                + projectRoot
                + "/src/integration-tests/bash/lease.sh -r "
                + leaseId
                + " to try renew the lease. "
                + "Some of the potential reasons for this failure are that another run"
                + "may have obtained the lease, the lease may have been externally "
                + "deleted, or the caller of run.sh may have forgotten to obtain the"
                + "lease before calling run.sh (using 'lease.sh -o \"$LEASE_ID\"'). "
                + "To force delete a lease no matter who owns the lease,"
                + "call 'lease.sh -f' or 'kubernetes delete cm acceptance-test-lease'"
                + "(this should only be done when sure there's no current run.sh "
                + "that owns the lease).  To view the current lease holder,"
                + "use 'lease.sh -s'.  To disable this lease check, do not set"
                + "the LEASE_ID environment variable.");

        throw new RuntimeException("Could not renew lease on k8s cluster " + execResult.stderr());
      } else {
        logger.info("Renewed lease for leaseId " + leaseId);
      }
    }
  }

  public static void releaseLease(String projectRoot, String leaseId) throws Exception {
    String cmd = projectRoot + "/src/integration-tests/bash/lease.sh -d " + leaseId;
    ExecResult leaseResult = ExecCommand.exec(cmd);
    if (leaseResult.exitValue() != 0) {
      logger.info("FAILED: command to release lease " + cmd + " failed " + leaseResult.stderr());
    }
    logger.info(
        "Command " + cmd + " returned " + leaseResult.stdout() + "\n" + leaseResult.stderr());
  }

  private static Builder createRESTRequest(KeyStore myKeyStore, String url, String token) {
    // Create REST Client obj and verify it's not null
    Client javaClient =
        ClientBuilder.newBuilder()
            .trustStore(myKeyStore)
            .register(JsonProcessingFeature.class)
            .build();

    if (javaClient == null) {
      throw new RuntimeException("Client Obj is null");
    }

    // Create a resource target identified by Operator ext REST API URL
    WebTarget target = javaClient.target(url.toString());
    logger.info("Invoking OP REST API URL: " + target.getUri().toString());

    // Obtain a client request invocation builder
    Builder request = target.request(MediaType.APPLICATION_JSON);
    request
        .header(HttpHeaders.CONTENT_TYPE, MediaType.APPLICATION_JSON)
        .header(HttpHeaders.ACCEPT, MediaType.APPLICATION_JSON)
        .header("X-Requested-By", "MyJavaClient")
        .header(HttpHeaders.AUTHORIZATION, "Bearer " + token);
    return request;
  }

  public static void createDockerRegistrySecret(
      String secretName,
      String dockerServer,
      String dockerUser,
      String dockerPassword,
      String dockerEmail,
      String namespace)
      throws Exception {

    ExecCommand.exec("kubectl delete secret " + secretName + " -n " + namespace);
    String command =
        "kubectl create secret docker-registry "
            + secretName
            + " --docker-server="
            + dockerServer
            + " --docker-username="
            + dockerUser
            + " --docker-password=\""
            + dockerPassword
            + "\" --docker-email="
            + dockerEmail
            + " -n "
            + namespace;

    String commandToLog =
        "kubectl create secret docker-registry "
            + secretName
            + " --docker-server="
            + dockerServer
            + " --docker-username="
            + "********"
            + " --docker-password=\""
            + "********"
            + "\" --docker-email="
            + "********"
            + " -n "
            + namespace;

    logger.info("Running command " + commandToLog);
    ExecResult result = ExecCommand.exec(command);
    if (result.exitValue() != 0) {
      throw new RuntimeException("Couldn't create secret " + result.stderr());
    }
  }

  public static String callShellScriptByExecToPod(
      String scriptPath, String arguments, String podName, String namespace) throws Exception {

    StringBuffer cmdKubectlSh = new StringBuffer("kubectl -n ");
    cmdKubectlSh
        .append(namespace)
        .append(" exec -it ")
        .append(podName)
        .append(" ")
        .append(scriptPath)
        .append(" ")
        .append(arguments);
    logger.info("Command to call kubectl sh file " + cmdKubectlSh);
    ExecResult result = ExecCommand.exec(cmdKubectlSh.toString());
    if (result.exitValue() != 0) {
      throw new RuntimeException(
          "FAILURE: command " + cmdKubectlSh + " failed, returned " + result.stderr());
    }
    return result.stdout().trim();
  }

  public static void createDirUnderDomainPV(String dirPath) throws Exception {

    String crdCmd =
        BaseTest.getProjectRoot()
            + "/src/integration-tests/bash/job.sh \"mkdir -p "
            + dirPath
            + "\"";
    ExecResult result = ExecCommand.exec(crdCmd);
    if (result.exitValue() != 0) {
      throw new RuntimeException(
          "FAILURE: command to create domain scripts directory "
              + crdCmd
              + " failed, returned "
              + result.stdout()
              + result.stderr());
    }
    logger.info("command result " + result.stdout().trim());
  }

  public static void createWLDFModule(String adminPodName, String domainNS, int t3ChannelPort)
      throws Exception {

    // copy wldf.py script tp pod
    TestUtils.kubectlcp(
        BaseTest.getProjectRoot() + "/integration-tests/src/test/resources/wldf/wldf.py",
        "/shared/wldf.py",
        adminPodName,
        domainNS);

    // copy callpyscript.sh to pod
    TestUtils.kubectlcp(
        BaseTest.getProjectRoot() + "/integration-tests/src/test/resources/callpyscript.sh",
        "/shared/callpyscript.sh",
        adminPodName,
        domainNS);

    // arguments to shell script to call py script
    String arguments =
        "/shared/wldf.py "
            + BaseTest.getUsername()
            + " "
            + BaseTest.getPassword()
            + " t3://"
            + adminPodName
            + ":"
            + t3ChannelPort;

    // call callpyscript.sh in pod to deploy wldf module
    TestUtils.callShellScriptByExecToPod(
        "/shared/callpyscript.sh", arguments, adminPodName, domainNS);
  }

  public static void createRBACPoliciesForWLDFScaling() throws Exception {
    // create rbac policies
    StringBuffer cmd = new StringBuffer("kubectl apply -f ");
    cmd.append(BaseTest.getProjectRoot())
        .append("/integration-tests/src/test/resources/wldf/wldf-policy.yaml");
    logger.info("Running " + cmd);

    ExecResult result = ExecCommand.exec(cmd.toString());
    if (result.exitValue() != 0) {
      throw new RuntimeException(
          "FAILURE: command "
              + cmd
              + " failed, returned "
              + result.stdout()
              + "\n"
              + result.stderr());
    }
    String outputStr = result.stdout().trim();
    logger.info("Command returned " + outputStr);
  }

  private static KeyStore createKeyStore(String operatorNS, String userProjectsDir)
      throws Exception {
    // get operator external certificate from weblogic-operator.yaml
    String opExtCertFile = getExternalOperatorCertificate(operatorNS, userProjectsDir);
    // logger.info("opExtCertFile =" + opExtCertFile);

    // get operator external key from weblogic-operator.yaml
    String opExtKeyFile = getExternalOperatorKey(operatorNS, userProjectsDir);
    // logger.info("opExternalKeyFile =" + opExtKeyFile);

    if (!new File(opExtCertFile).exists()) {
      throw new RuntimeException("File " + opExtCertFile + " doesn't exist");
    }
    if (!new File(opExtKeyFile).exists()) {
      throw new RuntimeException("File " + opExtKeyFile + " doesn't exist");
    }
    logger.info("opExtCertFile " + opExtCertFile);
    // Create a java Keystore obj and verify it's not null
    KeyStore myKeyStore =
        PEMImporter.createKeyStore(
            new File(opExtKeyFile), new File(opExtCertFile), "temp_password");
    if (myKeyStore == null) {
      throw new RuntimeException("Keystore Obj is null");
    }
    return myKeyStore;
  }

  private static void checkCmdInLoop(String cmd, String matchStr, String k8sObjName)
      throws Exception {
    int i = 0;
    while (i < BaseTest.getMaxIterationsPod()) {
      ExecResult result = ExecCommand.exec(cmd);

      // pod might not have been created or if created loop till condition
      if (result.exitValue() != 0
          || (result.exitValue() == 0 && !result.stdout().contains(matchStr))) {
        logger.info("Output for " + cmd + "\n" + result.stdout() + "\n " + result.stderr());
        // check for last iteration
        if (i == (BaseTest.getMaxIterationsPod() - 1)) {
          throw new RuntimeException(
              "FAILURE: pod " + k8sObjName + " is not running/ready, exiting!");
        }
        logger.info(
            "Pod "
                + k8sObjName
                + " is not Running Ite ["
                + i
                + "/"
                + BaseTest.getMaxIterationsPod()
                + "], sleeping "
                + BaseTest.getWaitTimePod()
                + " seconds more");

        Thread.sleep(BaseTest.getWaitTimePod() * 1000);
        i++;
      } else {
        logger.info("Pod " + k8sObjName + " is Running");
        break;
      }
    }
  }

  private static void checkCmdInLoopForDelete(String cmd, String matchStr, String k8sObjName)
      throws Exception {
    int i = 0;
    while (i < BaseTest.getMaxIterationsPod()) {
      ExecResult result = ExecCommand.exec(cmd.toString());
      if (result.exitValue() != 0) {
        throw new RuntimeException("FAILURE: Command " + cmd + " failed " + result.stderr());
      }
      if (result.exitValue() == 0 && !result.stdout().trim().equals("0")) {
        logger.info("Command " + cmd + " returned " + result.stdout());
        // check for last iteration
        if (i == (BaseTest.getMaxIterationsPod() - 1)) {
          throw new RuntimeException(
              "FAILURE: K8s Object " + k8sObjName + " is not deleted, exiting!");
        }
        logger.info(
            "K8s object "
                + k8sObjName
                + " still exists, Ite ["
                + i
                + "/"
                + BaseTest.getMaxIterationsPod()
                + "], sleeping "
                + BaseTest.getWaitTimePod()
                + " seconds more");

        Thread.sleep(BaseTest.getWaitTimePod() * 1000);

        i++;
      } else {
        break;
      }
    }
  }
}<|MERGE_RESOLUTION|>--- conflicted
+++ resolved
@@ -125,11 +125,7 @@
         .append(domainUid)
         .append(" -n ")
         .append(domainNS)
-<<<<<<< HEAD
-        .append(" -o jsonpath='{.spec.clusters[?(@.clusterName == \"")
-=======
         .append(" -o jsonpath='{.spec.clusters.")
->>>>>>> b6d850e2
         .append(clusterName)
         .append(".replicas }'");
     logger.fine("getClusterReplicas cmd =" + cmd);
