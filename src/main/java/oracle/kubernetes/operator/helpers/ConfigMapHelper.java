// Copyright 2018, Oracle Corporation and/or its affiliates.  All rights reserved.
// Licensed under the Universal Permissive License v 1.0 as shown at http://oss.oracle.com/licenses/upl.

package oracle.kubernetes.operator.helpers;

import java.util.HashMap;
import java.util.List;
import java.util.Map;

import io.kubernetes.client.ApiException;
import io.kubernetes.client.models.V1ConfigMap;
import io.kubernetes.client.models.V1ObjectMeta;
import oracle.kubernetes.operator.KubernetesConstants;
import oracle.kubernetes.operator.LabelConstants;
import oracle.kubernetes.operator.ProcessingConstants;
import oracle.kubernetes.operator.logging.LoggingFacade;
import oracle.kubernetes.operator.logging.LoggingFactory;
import oracle.kubernetes.operator.logging.MessageKeys;
import oracle.kubernetes.operator.work.NextAction;
import oracle.kubernetes.operator.work.Packet;
import oracle.kubernetes.operator.work.Step;

public class ConfigMapHelper {
  private static final LoggingFacade LOGGER = LoggingFactory.getLogger("Operator", "Operator");

  private static final String START_SERVER_SHELL_SCRIPT = "#!/bin/bash\n" +
          "\n" +
          "domain_uid=$1\n" +
          "server_name=$2\n" +
          "domain_name=$3\n" +
          "as_name=$4\n" +
          "as_port=$5\n" +
          "as_hostname=$1-$4\n" +
          "\n" +
          "echo \"debug arguments are $1 $2 $3 $4 $5\"\n" +
          "\n" +
          "nmProp=\"/u01/nodemanager/nodemanager.properties\"\n" +
          "\n" +
          "# TODO: parameterize shared home and domain name\n" +
          "export DOMAIN_HOME=/shared/domain/$domain_name\n" +
          "\n" +
          "#\n" +
          "# Create a folder\n" +
          "# $1 - path of folder to create\n" +
          "function createFolder {\n" +
          "  mkdir -m 777 -p $1\n" +
          "  if [ ! -d $1 ]; then\n" +
          "    fail \"Unable to create folder $1\"\n" +
          "  fi\n" +
          "}\n" +
          "\n" +
          "# Function to create server specific scripts and properties (e.g startup.properties, etc)\n" +
          "# $1 - Domain UID\n" +
          "# $2 - Server Name\n" +
          "# $3 - Domain Name\n" +
          "# $4 - Admin Server Hostname (only passed for managed servers)\n" +
          "# $5 - Admin Server port (only passed for managed servers)\n" +
          "function createServerScriptsProperties() {\n" +
          "\n" +
          "  # Create nodemanager home for the server\n" +
          "  srvr_nmdir=/u01/nodemanager\n" +
          "  createFolder ${srvr_nmdir}\n" +
          "  cp /shared/domain/$3/nodemanager/nodemanager.domains ${srvr_nmdir}\n" +
          "  cp /shared/domain/$3/bin/startNodeManager.sh ${srvr_nmdir}\n" +
          "\n" +
          "  # Edit the start nodemanager script to use the home for the server\n" +
          "  sed -i -e \"s:/shared/domain/$3/nodemanager:/u01/nodemanager:g\" /startNodeManager.sh\n" +
          "\n" +
          "  # Create startup.properties file\n" +
          "  datadir=${DOMAIN_HOME}/servers/$2/data/nodemanager\n" +
          "  nmdir=${DOMAIN_HOME}/nodemgr_home\n" +
          "  stateFile=${datadir}/$2.state\n" +
          "  startProp=${datadir}/startup.properties\n" +
          "  if [ -f \"$startProp\" ]; then\n" +
          "    echo \"startup.properties already exists\"\n" +
          "    return 0\n" +
          "  fi\n" +
          "\n" +
          "  createFolder ${datadir}\n" +
          "  echo \"# Server startup properties\" > ${startProp}\n" +
          "  echo \"AutoRestart=true\" >> ${startProp}\n" +
          "  if [ -n \"$4\" ]; then\n" +
          "    echo \"AdminURL=http\\://$4\\:$5\" >> ${startProp}\n" +
          "  fi\n" +
          "  echo \"RestartMax=2\" >> ${startProp}\n" +
          "  echo \"RotateLogOnStartup=false\" >> ${startProp}\n" +
          "  echo \"RotationType=bySize\" >> ${startProp}\n" +
          "  echo \"RotationTimeStart=00\\:00\" >> ${startProp}\n" +
          "  echo \"RotatedFileCount=100\" >> ${startProp}\n" +
          "  echo \"RestartDelaySeconds=0\" >> ${startProp}\n" +
          "  echo \"FileSizeKB=5000\" >> ${startProp}\n" +
          "  echo \"FileTimeSpanFactor=3600000\" >> ${startProp}\n" +
          "  echo \"RestartInterval=3600\" >> ${startProp}\n" +
          "  echo \"NumberOfFilesLimited=true\" >> ${startProp}\n" +
          "  echo \"FileTimeSpan=24\" >> ${startProp}\n" +
          "  echo \"NMHostName=$1-$2\" >> ${startProp}\n" +
          "}\n" +
          "\n" +
          "# Check for stale state file and remove if found\"\n" +
          "if [ -f ${stateFile} ]; then\n" +
          "  echo \"Removing stale file ${stateFile}\"\n" +
          "  rm ${stateFile}\n" +
          "fi\n" +
          "\n" +
          "# Create nodemanager home directory that is local to the k8s node\n" +
          "mkdir -p /u01/nodemanager\n" +
          "cp ${DOMAIN_HOME}/nodemanager/* /u01/nodemanager/\n" +
          "\n" +
          "# Edit the nodemanager properties file to use the home for the server\n" +
          "sed -i -e \"s:DomainsFile=.*:DomainsFile=/u01/nodemanager/nodemanager.domains:g\" /u01/nodemanager/nodemanager.properties\n" +
          "sed -i -e \"s:NodeManagerHome=.*:NodeManagerHome=/u01/nodemanager:g\" /u01/nodemanager/nodemanager.properties\n" +
          "sed -i -e \"s:ListenAddress=.*:ListenAddress=$1-$2:g\" /u01/nodemanager/nodemanager.properties\n" +
          "sed -i -e \"s:LogFile=.*:LogFile=/shared/logs/nodemanager-$2.log:g\" /u01/nodemanager/nodemanager.properties\n" +
          "\n" +
          "export JAVA_PROPERTIES=\"-DLogFile=/shared/logs/nodemanager-$server_name.log -DNodeManagerHome=/u01/nodemanager\"\n" +
          "export NODEMGR_HOME=\"/u01/nodemanager\"\n" +
          "\n" +
          "\n" +
          "# Create startup.properties\n" +
          "echo \"Create startup.properties\"\n" +
          "if [ -n \"$4\" ]; then\n" +
          "  echo \"this is managed server\"\n" +
          "  createServerScriptsProperties $domain_uid $server_name $domain_name $as_hostname $as_port\n" +
          "else\n" +
          "  echo \"this is admin server\"\n" +
          "  createServerScriptsProperties $domain_uid $server_name $domain_name\n" +
          "fi\n" +
          "\n" +
          "echo \"Start the nodemanager\"\n" +
          ". ${NODEMGR_HOME}/startNodeManager.sh &\n" +
          "\n" +
          "echo \"Allow the nodemanager some time to start before attempting to connect\"\n" +
          "sleep 15\n" +
          "echo \"Finished waiting for the nodemanager to start\"\n" +
          "\n" +
          "echo \"Update JVM arguments\"\n" +
          "echo \"Arguments=${USER_MEM_ARGS} -XX\\:+UnlockExperimentalVMOptions -XX\\:+UseCGroupMemoryLimitForHeap ${JAVA_OPTIONS}\" >> ${startProp}\n" +
          "\n" +
          "admin_server_t3_url=\n" +
          "if [ -n \"$4\" ]; then\n" +
          "  admin_server_t3_url=t3://$domain_uid-$as_name:$as_port\n" +
          "fi\n" +
          "\n" +
          "echo \"Start the server\"\n" +
          "wlst.sh -skipWLSModuleScanning /weblogic-operator/scripts/start-server.py $domain_uid $server_name $domain_name $admin_server_t3_url\n" +
          "\n" +
          "echo \"Wait indefinitely so that the Kubernetes pod does not exit and try to restart\"\n" +
          "while true; do sleep 60; done\n";

  private static final String START_SERVER_PYTHON_SCRIPT = "import sys;\n" +
          "#\n" +
          "# +++ Start of common code for reading domain secrets\n" +
          "\n" +
          "# Read username secret\n" +
          "file = open('/weblogic-operator/secrets/username', 'r')\n" +
          "admin_username = file.read()\n" +
          "file.close()\n" +
          "\n" +
          "# Read password secret\n" +
          "file = open('/weblogic-operator/secrets/password', 'r')\n" +
          "admin_password = file.read()\n" +
          "file.close()\n" +
          "\n" +
          "# +++ End of common code for reading domain secrets\n" +
          "#\n" +
          "domain_uid = sys.argv[1]\n" +
          "server_name = sys.argv[2]\n" +
          "domain_name = sys.argv[3]\n" +
          "if (len(sys.argv) == 5):\n" +
          "  admin_server_url = sys.argv[4]\n" +
          "else:\n" +
          "  admin_server_url = None\n" +
          "\n" +
          "domain_path='/shared/domain/%s' % domain_name\n" +
          "\n" +
          "print 'admin username is %s' % admin_username\n" +
          "print 'domain path is %s' % domain_path\n" +
          "print 'server name is %s' % server_name\n" +
          "print 'admin server url is %s' % admin_server_url\n" +
          "\n" +
          "# Encrypt the admin username and password\n" +
          "adminUsernameEncrypted=encrypt(admin_username, domain_path)\n" +
          "adminPasswordEncrypted=encrypt(admin_password, domain_path)\n" +
          "\n" +
          "print 'Create boot.properties files for this server'\n" +
          "\n" +
          "# Define the folder path\n" +
          "secdir='%s/servers/%s/security' % (domain_path, server_name)\n" +
          "\n" +
          "# Create the security folder (if it does not already exist)\n" +
          "try:\n" +
          "  os.makedirs(secdir)\n" +
          "except OSError:\n" +
          "  if not os.path.isdir(secdir):\n" +
          "    raise\n" +
          "\n" +
          "print 'writing boot.properties to %s/servers/%s/security/boot.properties' % (domain_path, server_name)\n" +
          "\n" +
          "bpFile=open('%s/servers/%s/security/boot.properties' % (domain_path, server_name), 'w+')\n" +
          "bpFile.write(\"username=%s\\n\" % adminUsernameEncrypted)\n" +
          "bpFile.write(\"password=%s\\n\" % adminPasswordEncrypted)\n" +
          "bpFile.close()\n" +
          "\n" +
          "service_name = domain_uid + \"-\" + server_name\n" +
          "\n" +
          "# Update node manager listen address\n" +
          "if admin_server_url is not None:\n" +
          "  connect(admin_username, admin_password, admin_server_url)\n" +
          "  serverConfig()\n" +
          "  server=cmo.lookupServer(server_name)\n" +
          "  machineName=server.getMachine().getName()\n" +
          "  print 'Name of machine assigned to server %s is %s' % (server_name, machineName)\n" +
          "\n" +
          "  if machineName is not None:\n" +
          "    print 'Updating listen address of machine %s' % machineName\n" +
          "    try:\n" +
          "      edit()\n" +
          "      startEdit(120000, 120000, 'true')\n" +
          "      cd('/')\n" +
          "      machine=cmo.lookupMachine(machineName)\n" +
          "      print 'Machine is %s' % machine\n" +
          "      nm=machine.getNodeManager()\n" +
          "      nm.setListenAddress(service_name)\n" +
          "      nm.setNMType('Plain')\n" +
          "      save()\n" +
          "      activate()\n" +
          "      print 'Updated listen address of machine %s to %s' % (machineName, service_name)\n" +
          "    except:\n" +
          "      cancelEdit('y')\n" +
          "  disconnect()\n" +
          "\n" +
          "# Connect to nodemanager and start server\n" +
          "try:\n" +
          "  nmConnect(admin_username, admin_password, service_name,  '5556', domain_name, domain_path, 'plain')\n" +
          "  nmStart(server_name)\n" +
          "  nmDisconnect()\n" +
          "except WLSTException, e:\n" +
          "  nmDisconnect()\n" +
          "  print e\n" +
          "\n" +
          "# Exit WLST\n" +
          "exit()\n";

  private static final String STOP_SERVER_SHELL_SCRIPT = "#!/bin/bash\n" +
          "\n" +
          "echo \"Stop the server\"\n" +
          "\n" +
          "wlst.sh -skipWLSModuleScanning /weblogic-operator/scripts/stop-server.py $1 $2 $3\n" +
          "\n" +
          "# Return status of 2 means failed to stop a server through the NodeManager.\n" +
          "# Look to see if there is a server process that can be killed.\n" +
          "if [ $? -eq 2 ]; then\n" +
          "  pid=$(jps -v | grep '[D]weblogic.Name=$2' | awk '{print $1}')\n" +
          "  if [ ! -z $pid ]; then\n" +
          "    echo \"Killing the server process $pid\"\n" +
          "    kill -15 $pid\n" +
          "  fi\n" +
          "fi\n" +
          "\n";

  private static final String STOP_SERVER_PYTHON_SCRIPT = "#\n" +
          "# +++ Start of common code for reading domain secrets\n" +
          "\n" +
          "# Read username secret\n" +
          "file = open('/weblogic-operator/secrets/username', 'r')\n" +
          "admin_username = file.read()\n" +
          "file.close()\n" +
          "\n" +
          "# Read password secret\n" +
          "file = open('/weblogic-operator/secrets/password', 'r')\n" +
          "admin_password = file.read()\n" +
          "file.close()\n" +
          "\n" +
          "# +++ End of common code for reading domain secrets\n" +
          "#\n" +
          "domain_uid = sys.argv[1]\n" +
          "server_name = sys.argv[2]\n" +
          "domain_name = sys.argv[3]\n" +
          "\n" +
          "service_name = domain_uid + \"-\" + server_name\n" +
          "domain_path='/shared/domain/%s' % domain_name\n" +
          "\n" +
          "# Connect to nodemanager and stop server\n" +
          "try:\n" +
          "  nmConnect(admin_username, admin_password, service_name,  '5556', domain_name, domain_path, 'plain')\n" +
          "except:\n" +
          "  print('Failed to connect to the NodeManager')\n" +
          "  exit(exitcode=2)\n" +
          "\n" +
          "# Kill the server\n" +
          "try:\n" +
          "  nmKill(server_name)\n" +
          "except:\n" +
          "  print('Connected to the NodeManager, but failed to stop the server')\n" +
          "  exit(exitcode=2)\n" +
          "\n" +
          "# Exit WLST\n" +
          "nmDisconnect()\n" +
          "exit()\n";

  private ConfigMapHelper() {}
  
  /**
   * Factory for {@link Step} that creates config map containing scripts
   * @param namespace Namespace
   * @param next Next processing step
   * @return Step for creating config map containing scripts
   */
  public static Step createScriptConfigMapStep(String namespace, Step next) {
    return new ScriptConfigMapStep(namespace, next);
  }

  private static class ScriptConfigMapStep extends Step {
    private final String namespace;
    
    public ScriptConfigMapStep(String namespace, Step next) {
      super(next);
      this.namespace = namespace;
    }

    @Override
    public NextAction apply(Packet packet) {
      String name = KubernetesConstants.DOMAIN_CONFIG_MAP_NAME;
      V1ConfigMap cm = new V1ConfigMap();
      
      V1ObjectMeta metadata = new V1ObjectMeta();
      metadata.setName(name);
      metadata.setNamespace(namespace);
      
      AnnotationHelper.annotateWithFormat(metadata);
      
      Map<String, String> labels = new HashMap<>();
      labels.put(LabelConstants.CREATEDBYOPERATOR_LABEL, "true");
      metadata.setLabels(labels);

      cm.setMetadata(metadata);

      Map<String, String> data = new HashMap<>();
      
      data.put("livenessProbe.sh", 
          "#!/bin/bash\n" + 
          "# Kubernetes periodically calls this liveness probe script to determine whether\n" + 
          "# the pod should be restarted. The script checks a WebLogic Server state file which\n" + 
          "# is updated by the node manager.\n" + 
          "DN=${DOMAIN_NAME:-$1}\n" +
          "SN=${SERVER_NAME:-$2}\n" +
          "STATEFILE=/shared/domain/${DN}/servers/${SN}/data/nodemanager/${SN}.state\n" + 
          "if [ `jps -l | grep -c \" weblogic.NodeManager\"` -eq 0 ]; then\n" + 
          "  echo \"Error: WebLogic NodeManager process not found.\"\n" +
          "  exit 1\n" + 
          "fi\n" + 
          "if [ -f ${STATEFILE} ] && [ `grep -c \"FAILED_NOT_RESTARTABLE\" ${STATEFILE}` -eq 1 ]; then\n" + 
          "  echo \"Error: WebLogic Server FAILED_NOT_RESTARTABLE.\"\n" +
          "  exit 1\n" + 
          "fi\n" + 
          "exit 0");
      
      data.put("readinessProbe.sh", 
          "#!/bin/bash\n" + 
          "\n" + 
          "# Kubernetes periodically calls this readiness probe script to determine whether\n" + 
          "# the pod should be included in load balancing. The script checks a WebLogic Server state\n" + 
          "# file which is updated by the node manager.\n" + 
          "\n" + 
          "DN=${DOMAIN_NAME:-$1}\n" +
          "SN=${SERVER_NAME:-$2}\n" +
          "STATEFILE=/shared/domain/${DN}/servers/${SN}/data/nodemanager/${SN}.state\n" + 
          "\n" + 
          "if [ `jps -l | grep -c \" weblogic.NodeManager\"` -eq 0 ]; then\n" + 
          "  echo \"Error: WebLogic NodeManager process not found.\"\n" +
          "  exit 1\n" + 
          "fi\n" + 
          "\n" + 
          "if [ ! -f ${STATEFILE} ] || [ `grep -c \"RUNNING\" ${STATEFILE}` -ne 1 ]; then\n" + 
          "  exit 1\n" + 
          "fi\n" + 
          "\n" + 
          "exit 0");

<<<<<<< HEAD
      data.put("startServer.sh", START_SERVER_SHELL_SCRIPT);

      data.put("start-server.py", START_SERVER_PYTHON_SCRIPT);

      data.put("stopServer.sh", STOP_SERVER_SHELL_SCRIPT);

      data.put("stop-server.py", STOP_SERVER_PYTHON_SCRIPT);
=======
      data.put("readState.sh", 
          "#!/bin/bash\n" + 
          "\n" + 
          "# Reads the current state of a server. The script checks a WebLogic Server state\n" + 
          "# file which is updated by the node manager.\n" + 
          "\n" + 
          "DN=${DOMAIN_NAME:-$1}\n" +
          "SN=${SERVER_NAME:-$2}\n" +
          "STATEFILE=/shared/domain/${DN}/servers/${SN}/data/nodemanager/${SN}.state\n" + 
          "\n" + 
          "if [ `jps -l | grep -c \" weblogic.NodeManager\"` -eq 0 ]; then\n" + 
          "  echo \"Error: WebLogic NodeManager process not found.\"\n" +
          "  exit 1\n" + 
          "fi\n" + 
          "\n" + 
          "if [ ! -f ${STATEFILE} ]; then\n" + 
          "  echo \"Error: Server state file not found.\"\n" +
          "  exit 1\n" + 
          "fi\n" + 
          "\n" + 
          "cat ${STATEFILE}\n" +
          "exit 0");
>>>>>>> 69ecafe4

      cm.setData(data);
      
      Step read = CallBuilder.create().readConfigMapAsync(name, namespace, new ResponseStep<V1ConfigMap>(next) {
        @Override
        public NextAction onFailure(Packet packet, ApiException e, int statusCode,
            Map<String, List<String>> responseHeaders) {
          if (statusCode == CallBuilder.NOT_FOUND) {
            return onSuccess(packet, null, statusCode, responseHeaders);
          }
          return super.onFailure(packet, e, statusCode, responseHeaders);
        }

        @Override
        public NextAction onSuccess(Packet packet, V1ConfigMap result, int statusCode,
            Map<String, List<String>> responseHeaders) {
          if (result == null) {
            Step create = CallBuilder.create().createConfigMapAsync(namespace, cm, new ResponseStep<V1ConfigMap>(next) {
              @Override
              public NextAction onFailure(Packet packet, ApiException e, int statusCode,
                  Map<String, List<String>> responseHeaders) {
                return super.onFailure(ScriptConfigMapStep.this, packet, e, statusCode, responseHeaders);
              }
              
              @Override
              public NextAction onSuccess(Packet packet, V1ConfigMap result, int statusCode,
                  Map<String, List<String>> responseHeaders) {
                
                LOGGER.info(MessageKeys.CM_CREATED, namespace);
                packet.put(ProcessingConstants.SCRIPT_CONFIG_MAP, result);
                return doNext(packet);
              }
            });
            return doNext(create, packet);
          } else if (AnnotationHelper.checkFormatAnnotation(result.getMetadata()) && result.getData().entrySet().containsAll(data.entrySet())) {
            // existing config map has correct data
            LOGGER.fine(MessageKeys.CM_EXISTS, namespace);
            packet.put(ProcessingConstants.SCRIPT_CONFIG_MAP, result);
            return doNext(packet);
          } else {
            // we need to update the config map
            Map<String, String> updated = result.getData();
            updated.putAll(data);
            cm.setData(updated);
            Step replace = CallBuilder.create().replaceConfigMapAsync(name, namespace, cm, new ResponseStep<V1ConfigMap>(next) {
              @Override
              public NextAction onFailure(Packet packet, ApiException e, int statusCode,
                  Map<String, List<String>> responseHeaders) {
                return super.onFailure(ScriptConfigMapStep.this, packet, e, statusCode, responseHeaders);
              }
              
              @Override
              public NextAction onSuccess(Packet packet, V1ConfigMap result, int statusCode,
                  Map<String, List<String>> responseHeaders) {
                LOGGER.info(MessageKeys.CM_REPLACED, namespace);
                packet.put(ProcessingConstants.SCRIPT_CONFIG_MAP, result);
                return doNext(packet);
              }
            });
            return doNext(replace, packet);
          }
        }
      });
      
      return doNext(read, packet);
    }
  }

}<|MERGE_RESOLUTION|>--- conflicted
+++ resolved
@@ -377,7 +377,6 @@
           "\n" + 
           "exit 0");
 
-<<<<<<< HEAD
       data.put("startServer.sh", START_SERVER_SHELL_SCRIPT);
 
       data.put("start-server.py", START_SERVER_PYTHON_SCRIPT);
@@ -385,7 +384,7 @@
       data.put("stopServer.sh", STOP_SERVER_SHELL_SCRIPT);
 
       data.put("stop-server.py", STOP_SERVER_PYTHON_SCRIPT);
-=======
+
       data.put("readState.sh", 
           "#!/bin/bash\n" + 
           "\n" + 
@@ -408,7 +407,6 @@
           "\n" + 
           "cat ${STATEFILE}\n" +
           "exit 0");
->>>>>>> 69ecafe4
 
       cm.setData(data);
       
