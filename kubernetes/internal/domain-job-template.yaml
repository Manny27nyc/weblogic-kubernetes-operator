--- conflicted
+++ resolved
@@ -338,40 +338,6 @@
 
       checkFileExists ${pyFile}
 
-<<<<<<< HEAD
-      # Create a liveness probe script. It checks a WL server state file maintained by the node manager.
-      # The script and 'EOF' on the following lines must not be indented!
-
-      scriptFile=${nmdir}/livenessProbe.sh
-
-    cat << EOF > $scriptFile
-    #!/bin/bash
-
-    # Kubernetes periodically calls this liveness probe script to determine whether
-    # the pod should be restarted. The script checks a WebLogic Server state file which
-    # is updated by the node manager.
-
-    STATEFILE=/shared/domain/\$1/servers/\$2/data/nodemanager/\$2.state
-
-    if [ \`jps -l | grep -c " weblogic.NodeManager"\` -eq 0 ]; then
-      echo "Error: WebLogic NodeManager process not found."
-      exit 1
-    fi
-
-    if [ -f \${STATEFILE} ] && [ \`grep -c "FAILED_NOT_RESTARTABLE" \${STATEFILE}\` -eq 1 ]; then
-      echo "Error: WebLogic Server FAILED_NOT_RESTARTABLE."
-      exit 1
-    fi
-
-    echo "Info: Probe check passed."
-    exit 0
-    EOF
-
-      checkFileExists ${scriptFile}
-      chmod +x ${scriptFile}
-
-=======
->>>>>>> fc270ece
     }
 
     # Function to create script for stopping a server
