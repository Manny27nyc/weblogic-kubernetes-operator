---
title: "Install the operator"
date: 2019-02-23T16:47:21-05:00
weight: 1

---

The operator uses Helm to create the necessary resources and
then deploy the operator in a Kubernetes cluster. This document describes how to install, upgrade,
and uninstall the operator.

#### Contents

 - [Install the operator Helm chart](#install-the-operator-helm-chart)
 - [Alternatively, install the operator Helm chart from the GitHub chart repository](#alternatively-install-the-operator-helm-chart-from-the-github-chart-repository)
 - [Upgrade the operator](#upgrade-the-operator)
 - [Remove the operator](#remove-the-operator)

#### Install the operator Helm chart

Use the `helm install` command to install the operator Helm chart. As part of this, you must specify a "release" name for the operator.

You can override default configuration values in the chart by doing one of the following:

- Creating a custom YAML file containing the values to be overridden, and specifying the `--value` option on the Helm command line.
- Overriding individual values directly on the Helm command line, using the `--set` option.

You supply the `–-namespace` argument from the `helm install` command line to specify the namespace in which the operator will be installed. If not specified, then it defaults to `default`.  If the namespace does not already exist, then Helm will automatically create it (and create a default service account in the new namespace), but will not remove it when the release is uninstalled. If the namespace already exists, then Helm will use it. These are standard Helm behaviors.

Similarly, you may override the default `serviceAccount` configuration value to specify a service account in the operator's namespace, the operator will use. If not specified, then it defaults to `default` (for example, the namespace's default service account). If you want to use a different service account, then you must create the operator's namespace and the service account before installing the operator Helm chart.

For example, using Helm 3.x:

```
$ kubectl create namespace weblogic-operator-namespace
```

```
$ helm install weblogic-operator kubernetes/charts/weblogic-operator \
  --namespace weblogic-operator-namespace \
  --values custom-values.yaml --wait
```
Or:
```
$ helm install weblogic-operator kubernetes/charts/weblogic-operator \
  --namespace weblogic-operator-namespace \
  --set "javaLoggingLevel=FINE" --wait
```

This creates a Helm release, named `weblogic-operator` in the `weblogic-operator-namespace` namespace, and configures a deployment and supporting resources for the operator.

You can verify the operator installation by examining the output from the `helm install` command.

{{% notice note %}}
For more information on specifying the registry credentials when the operator image is stored in a private registry, see
[Operator image pull secret]({{<relref "/security/secrets#operator-image-pull-secret">}}).
{{% /notice %}}

#### Alternatively, install the operator Helm chart from the GitHub chart repository

Add this repository to the Helm installation:

```
$ helm repo add weblogic-operator https://oracle.github.io/weblogic-kubernetes-operator/charts
```

Verify that the repository was added correctly:

```
$ helm repo list
NAME           URL
weblogic-operator    https://oracle.github.io/weblogic-kubernetes-operator/charts
```

Update with the latest information about charts from the chart repositories:

```
$ helm repo update
```

Install the operator from the repository:

```
$ helm install weblogic-operator weblogic-operator/weblogic-operator
```

#### Upgrade the operator

{{% notice note %}}
Because operator 3.0.0 introduces _non-backward compatible_ changes, you cannot use `helm upgrade` to upgrade
a 2.6.0 operator to a 3.x operator. Instead, you must delete the 2.6.0 operator and then install the
3.x operator.
{{% /notice %}}

The deletion of the 2.6.0 operator will _not affect_ the Domain CustomResourceDefinition (CRD) and will _not stop_ any
WebLogic Server instances already running.

When the 3.x operator is installed, it will automatically roll any running WebLogic Server instances created by the 2.6.0 operator.
This rolling restart will preserve WebLogic cluster availability guarantees (for clustered members only) similarly to any other rolling restart.

To delete the 2.6.0 operator:

```
$ helm delete weblogic-operator -n weblogic-operator-namespace
```

Then install the 3.x operator using the [installation](#install-the-operator-helm-chart) instructions above.

The following instructions will be applicable to upgrade operators within the 3.x release family
as additional versions are released.

To upgrade the operator, use the `helm upgrade` command. Make sure that the
`weblogic-kubernetes-operator` repository on your local machine is at the
operator release to which you are upgrading. When upgrading the operator,
the `helm upgrade` command requires that you supply a new Helm chart and image. For example:

```
$ helm upgrade \
  --reuse-values \
<<<<<<< HEAD
  --set image=oracle/weblogic-kubernetes-operator:3.2.0 \
=======
  --set image=ghcr.io/oracle/weblogic-kubernetes-operator:3.1.1 \
>>>>>>> 93a6b697
  --namespace weblogic-operator-namespace \
  --wait \
  weblogic-operator \
  kubernetes/charts/weblogic-operator
```

#### Uninstall the operator

The `helm uninstall` command is used to remove an operator release and its associated resources from the Kubernetes cluster. The release name used with the `helm uninstall` command is the same release name used with the `helm install` command (see [Install the Helm chart](#install-the-operator-helm-chart)). For example:

```
$ helm uninstall weblogic-operator -n weblogic-operator-namespace
```

{{% notice note %}}
If the operator's namespace did not exist before the Helm chart was installed, then Helm will create it, however, `helm uninstall` will not remove it.
{{% /notice %}}

After removing the operator deployment, you should also remove the Domain custom resource definition (CRD):
```
$ kubectl delete customresourcedefinition domains.weblogic.oracle
```
Note that the Domain custom resource definition is shared. Do not delete the CRD if there are other operators in the same cluster.<|MERGE_RESOLUTION|>--- conflicted
+++ resolved
@@ -117,11 +117,7 @@
 ```
 $ helm upgrade \
   --reuse-values \
-<<<<<<< HEAD
-  --set image=oracle/weblogic-kubernetes-operator:3.2.0 \
-=======
-  --set image=ghcr.io/oracle/weblogic-kubernetes-operator:3.1.1 \
->>>>>>> 93a6b697
+  --set image=ghcr.io/oracle/weblogic-kubernetes-operator:3.2.0 \
   --namespace weblogic-operator-namespace \
   --wait \
   weblogic-operator \
