--- conflicted
+++ resolved
@@ -1299,26 +1299,7 @@
       trace "helm install output:"
       cat $outfile
     else
-<<<<<<< HEAD
       fail "create-weblogic-domain.sh is longer supported"
-=======
-      # create sample domain, including a pv and pvc, domain home on pv, and load balancer
-
-      domainOutPutDir=${USER_PROJECTS_DIR}/weblogic-domains/${DOMAIN_UID}
-      trace "Run the sample scripts to create the domain into output dir $domainOutPutDir, see \"$outfile\" for tracing."
-
-      # Create sample  domain pv and pvc
-      trace "Create and start domain pv and pvc"
-      create_pv_pvc_non_helm $@
-
-      # Create  sample domain home on pv 
-      trace "Create the domain home, and start domain resources"
-      create_domain_home_on_pv_non_helm $@
-
-      # Setup sample load balancer
-      trace "Create and start domain load balancer"
-      create_load_balancer_non_helm $@
->>>>>>> c2f93f9a
     fi
 
     if [ "$?" = "0" ]; then
@@ -3058,46 +3039,6 @@
     declare_test_pass
 }
 
-<<<<<<< HEAD
-=======
-function test_create_domain_on_exist_dir {
-    declare_new_test 1 "$@"
-
-    if [ "$#" != 1 ] ; then
-      fail "requires 1 parameter: domainKey"
-    fi 
-
-    local DOM_KEY="$1"
-
-    local NAMESPACE="`dom_get $1 NAMESPACE`"
-    local DOMAIN_UID="`dom_get $1 DOMAIN_UID`"
-    local TMP_DIR="`dom_get $1 TMP_DIR`"
-
-    trace "check domain directory exists"
-    local tmp_dir="$TMP_DIR"
-    local inputs="$tmp_dir/create-weblogic-sample-domain-inputs.yaml"
-    local domain_storage_path=`egrep 'weblogicDomainStoragePath' $inputs | awk '{print $2}'`
-    local domain_name=`egrep 'domainName' $inputs | awk '{print $2}'`
-
-    local domain_dir=${domain_storage_path}"/domain/"${domain_name}
-    if [ ! -d ${domain_dir} ] ; then
-      fail "ERROR: the domain directory ${domain_dir} does not exist, exiting!"
-    fi
-
-    trace "run the script to create the domain"
-    sh $PROJECT_ROOT/kubernetes/create-weblogic-domain.sh -i $inputs -o $USER_PROJECTS_DIR
-    local exit_code=$?
-    if [ ${exit_code} -eq 1 ] ; then
-      trace "[SUCCESS] create domain job failed, this is the expected behavior"
-    else
-      trace "[FAIL] unexpected result, create domain job exit code: "${exit_code}
-      fail "failed!"
-    fi
-
-    declare_test_pass
-}
-
->>>>>>> c2f93f9a
 function test_elk_integration {
     # TODO Placeholder
     declare_new_test 1 "$@"
