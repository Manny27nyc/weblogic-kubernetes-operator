--- conflicted
+++ resolved
@@ -551,13 +551,13 @@
     statusPatch.createPatch(builder, "/status", oldStatus, this);
   }
 
-<<<<<<< HEAD
+  public DomainStatus withIntrospectJobFailureCount(int failureCount) {
+    this.introspectJobFailureCount = failureCount;
+    return this;
+  }
+
   public DomainStatus upgrade() {
     Optional.ofNullable(conditions).ifPresent(x -> x.removeIf(cond -> cond.hasType(Progressing)));
-=======
-  public DomainStatus withIntrospectJobFailureCount(int failureCount) {
-    this.introspectJobFailureCount = failureCount;
->>>>>>> f7fb0780
     return this;
   }
 }